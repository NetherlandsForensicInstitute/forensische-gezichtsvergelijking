--- conflicted
+++ resolved
@@ -16,11 +16,7 @@
 # -train_calibrate_same_data
 from lir import Xy_to_Xn, calculate_cllr
 
-<<<<<<< HEAD
-from lr_face.utils import get_facevacs_log_lrs
-=======
-from lr_face.utils import get_enfsi_lrs
->>>>>>> db10a26f
+from lr_face.utils import get_facevacs_log_lrs, get_enfsi_lrs
 
 research_question = 'train_calibrate_same_data'
 
@@ -135,34 +131,13 @@
 latest_lr_csv = sorted([f for f in (os.listdir('output')) if f.endswith(
     'lr_results.csv')])[-1]
 
-<<<<<<< HEAD
-=======
-if len(latest_lr_csv) == 0 or latest_exp_csv[:19] != latest_lr_csv[:19]:
-    st.markdown('No LR results available.')
-else:
-    df_models = deepcopy(get_csv(latest_lr_csv))
-    df_models['model'] = df_models.apply(
-        lambda row: f'{row.scorers}_{row.calibrators}_{row.experiment_id}',
-        axis=1)
-    df_enfsi = deepcopy(get_enfsi_lrs())
-
-    model_lrs_per_pair_df = df_models.pivot(index='pair_id', columns='model',
-                                            values='LR')
-    df_lrs = df_enfsi.merge(model_lrs_per_pair_df, left_on='pair_id',
-                            right_on='pair_id')
->>>>>>> db10a26f
-
 def get_cllr_df(df_lrs):
     cllrs = []
     all_lrs_per_year = defaultdict(list)
     for rater in df_lrs.columns:
         if rater not in ['Groundtruth', 'pictures', 'pair_id', 'res_pair_id']:
             df_lr_y = df_lrs[False == pd.isna(df_lrs[rater])][[rater,
-<<<<<<< HEAD
-                                                               'Groundtruth']]
-=======
                                                               'Groundtruth']]
->>>>>>> db10a26f
             if len(df_lr_y) > 0:
                 X1, X2 = Xy_to_Xn(10 ** df_lr_y[rater],
                                   df_lr_y['Groundtruth'])
@@ -181,7 +156,6 @@
         cllrs.append([group, group + '-all', round(cllr_results.cllr, 4),
                       round(cllr_results.cllr_min, 4)])
     return pd.DataFrame(cllrs, columns=['rater', 'group', 'cllr', 'cllr_min'])
-
 
 if len(latest_lr_csv) == 0 or latest_exp_csv[:19] != latest_lr_csv[:19]:
     st.markdown('No LR results available.')
@@ -232,15 +206,9 @@
                     ).encode(x='group',y='cllr_min').interactive())
 
     df_lrs_long = pd.melt(df_lrs, id_vars='res_pair_id', value_vars=list(
-<<<<<<< HEAD
-        df_lrs)[3:-1], var_name='model', value_name='logLR')
-
-    df_lrs_long.loc[df_lrs_long['model'].str.len() < 8, 'model'] = 'expert'
-=======
-        df_lrs)[3:-1], var_name='lr_assigner', value_name='LR')
-
-    df_lrs_long.loc[df_lrs_long['lr_assigner'].str.len() < 9, 'lr_assigner'] = 'expert'
->>>>>>> db10a26f
+        df_lrs)[3:-1], var_name='lr_assigner', value_name='logLR')
+
+    df_lrs_long.loc[df_lrs_long['lr_assigner'].str.len() < 8, 'lr_assigner'] = 'expert'
 
     set_calibrators = list(set(df_models['calibrators']))
     set_scorers = list(set(df_models['scorers']))
@@ -258,13 +226,8 @@
             axis=alt.Axis(values=[0], ticks=True, grid=False, labels=False),
             scale=alt.Scale(),
         ),
-<<<<<<< HEAD
         y=alt.Y('logLR:Q'),
-        color=alt.Color('model:N'),
-=======
-        y=alt.Y('LR:Q'),
         color=alt.Color('lr_assigner:N'),
->>>>>>> db10a26f
         column=alt.Column(
             'res_pair_id:N',
             header=alt.Header(
