#!/usr/bin/env python3
import os
from datetime import datetime
from typing import List, Optional, Dict

import confidence
from lir import CalibratedScorer
from tqdm import tqdm

from lr_face.data import FacePair, split_by_identity, make_pairs
from lr_face.evaluators import evaluate
from lr_face.experiment_settings import ExperimentSettings
from lr_face.utils import write_output, parser_setup, process_dataframe
from params import TIMES


def run(args):
    """
    Run one or more calibration experiments.
    The ExperimentSettings class generates a dataframe containing the different
    parameter combinations called in the command line or in params.py.
    """
    experiments_setup = ExperimentSettings(args)
    parameters_used = experiments_setup.input_parameters
    experiment_name = datetime.now().strftime("%Y-%m-%d %H %M %S")
    plots_dir = os.path.join('output', experiment_name)
    if not os.path.exists(plots_dir):
        os.makedirs(plots_dir)

    n_experiments = experiments_setup.data_frame.shape[0]
    for row in tqdm(range(n_experiments)):
        params_dict = \
            experiments_setup.data_frame[parameters_used].iloc[row].to_dict()
        calibration_pairs, test_pairs = map(make_pairs, split_by_identity(
            data=params_dict['datasets'],
            test_size=params_dict['fraction_test']
        ))

        make_plots_and_save_as = None
        # For the first round, make plots
        if row < n_experiments / TIMES:
<<<<<<< HEAD
            make_plots_and_save_as = os.path.join(
                plots_dir,
                f"{'_'.join([str(v)[:25] for v in params_dict.values()])}"
            )

        results = experiment(params_dict,
                             calibration_pairs,
                             test_pairs,
                             make_plots_and_save_as)
=======
            # for the first round, make plots
            make_plots_and_save_as = os.path.join(plots_dir,
                                                  f"{'_'.join([str(v)[:25] for v in params_dict.values()])}")
            results = experiment(params_dict, data_provider=data_provider,
                                 make_plots_and_save_as=make_plots_and_save_as,
                                 experiment_name=experiment_name)
        else:
            results = experiment(params_dict, data_provider=data_provider)
>>>>>>> 203f3ff6

        for k, v in results.items():
            experiments_setup.data_frame.loc[row, k] = v

    experiments_setup.data_frame = \
        process_dataframe(experiments_setup.data_frame)
    write_output(experiments_setup.data_frame, experiment_name)


<<<<<<< HEAD
def experiment(
        params,
        calibration_pairs: List[FacePair],
        test_pairs: List[FacePair],
        make_plots_and_save_as: Optional[str] = None
) -> Dict[str, float]:
=======
def experiment(params, data_provider: ImagePairs = None,
               make_plots_and_save_as=None, experiment_name=None):
    # TODO: naam make_plots_and_save_as veranderen? Nu ook opslaan van data
>>>>>>> 203f3ff6
    """
    Function to run a single experiment with pipeline:
    - Fit model on train data
    - Fit calibrator on calibrator data
    - Evaluate test set

    :param params: Dict
    :param calibration_pairs: List[FacePair]
    :param test_pairs: List[FacePair]
    :param make_plots_and_save_as: str
    :return: Dict[str, float]
    """
    lr_system = CalibratedScorer(params['scorers'], params['calibrators'])
<<<<<<< HEAD
    p = lr_system.scorer.predict_proba(calibration_pairs)
    lr_system.calibrator.fit(
        X=p[:, 1],
        y=[int(pair.same_identity) for pair in calibration_pairs]
    )
    return evaluate(lr_system, test_pairs, make_plots_and_save_as)
=======
    p = lr_system.scorer.predict_proba(data_provider.X_calibrate, data_provider.ids_calibrate)
    lr_system.calibrator.fit(p[:, 1], data_provider.y_calibrate)

    return evaluate(lr_system=lr_system,
                    data_provider=data_provider,
                    params_dict=params,
                    make_plots_and_save_as=make_plots_and_save_as,
                    experiment_name=experiment_name)
>>>>>>> 203f3ff6


if __name__ == '__main__':
    config = confidence.load_name('lr_face')
    parser = parser_setup()
    arg = parser.parse_args()
    run(arg)<|MERGE_RESOLUTION|>--- conflicted
+++ resolved
@@ -39,7 +39,6 @@
         make_plots_and_save_as = None
         # For the first round, make plots
         if row < n_experiments / TIMES:
-<<<<<<< HEAD
             make_plots_and_save_as = os.path.join(
                 plots_dir,
                 f"{'_'.join([str(v)[:25] for v in params_dict.values()])}"
@@ -48,17 +47,8 @@
         results = experiment(params_dict,
                              calibration_pairs,
                              test_pairs,
-                             make_plots_and_save_as)
-=======
-            # for the first round, make plots
-            make_plots_and_save_as = os.path.join(plots_dir,
-                                                  f"{'_'.join([str(v)[:25] for v in params_dict.values()])}")
-            results = experiment(params_dict, data_provider=data_provider,
-                                 make_plots_and_save_as=make_plots_and_save_as,
-                                 experiment_name=experiment_name)
-        else:
-            results = experiment(params_dict, data_provider=data_provider)
->>>>>>> 203f3ff6
+                             make_plots_and_save_as,
+                             experiment_name)
 
         for k, v in results.items():
             experiments_setup.data_frame.loc[row, k] = v
@@ -68,18 +58,14 @@
     write_output(experiments_setup.data_frame, experiment_name)
 
 
-<<<<<<< HEAD
 def experiment(
-        params,
+        params: dict,
         calibration_pairs: List[FacePair],
         test_pairs: List[FacePair],
-        make_plots_and_save_as: Optional[str] = None
+        make_plots_and_save_as: Optional[str] = None,
+        experiment_name: Optional[str]=None
 ) -> Dict[str, float]:
-=======
-def experiment(params, data_provider: ImagePairs = None,
-               make_plots_and_save_as=None, experiment_name=None):
     # TODO: naam make_plots_and_save_as veranderen? Nu ook opslaan van data
->>>>>>> 203f3ff6
     """
     Function to run a single experiment with pipeline:
     - Fit model on train data
@@ -90,26 +76,17 @@
     :param calibration_pairs: List[FacePair]
     :param test_pairs: List[FacePair]
     :param make_plots_and_save_as: str
+    :param experiment_name: str
     :return: Dict[str, float]
     """
     lr_system = CalibratedScorer(params['scorers'], params['calibrators'])
-<<<<<<< HEAD
     p = lr_system.scorer.predict_proba(calibration_pairs)
     lr_system.calibrator.fit(
         X=p[:, 1],
         y=[int(pair.same_identity) for pair in calibration_pairs]
     )
-    return evaluate(lr_system, test_pairs, make_plots_and_save_as)
-=======
-    p = lr_system.scorer.predict_proba(data_provider.X_calibrate, data_provider.ids_calibrate)
-    lr_system.calibrator.fit(p[:, 1], data_provider.y_calibrate)
-
-    return evaluate(lr_system=lr_system,
-                    data_provider=data_provider,
-                    params_dict=params,
-                    make_plots_and_save_as=make_plots_and_save_as,
-                    experiment_name=experiment_name)
->>>>>>> 203f3ff6
+    return evaluate(lr_system, test_pairs, params,
+                    make_plots_and_save_as, experiment_name)
 
 
 if __name__ == '__main__':
