--- conflicted
+++ resolved
@@ -61,7 +61,6 @@
         calibration_pairs_per_category, test_pairs_per_category = \
             experiment.get_calibration_and_test_pairs(all_calibration_pairs, all_test_pairs)
 
-<<<<<<< HEAD
     lr_systems = {}
     for category, calibration_pairs in calibration_pairs_per_category.items():
         lr_systems[category] = CalibratedScorer(experiment.scorer,
@@ -71,28 +70,11 @@
             p = experiment.get_scores_from_file('results_cal_pairs.txt', calibration_pairs)
         else:
             p = lr_systems[category].scorer.predict_proba(calibration_pairs)
-        trala = [int(pair.same_identity) for pair in calibration_pairs]
-        import numpy as np
-        print(len(trala), np.sum(trala))
-=======
-    calibration_pairs_per_category, test_pairs_per_category = \
-        experiment.get_calibration_and_test_pairs()
-    lr_systems = {}
-    for category, calibration_pairs in calibration_pairs_per_category.items():
-        lr_systems[category] = CalibratedScorer(experiment.scorer,
-                                        experiment.calibrator)
-        # TODO currently, calibration could contain test images
-        p = lr_systems[category].scorer.predict_proba(calibration_pairs)
->>>>>>> eb677006
         lr_systems[category].calibrator.fit(
             X=p[:, 1],
             y=[int(pair.same_identity) for pair in calibration_pairs]
         )
-<<<<<<< HEAD
     return evaluate(experiment, lr_systems, test_pairs_per_category, make_plots_and_save_as)
-=======
-    return evaluate(lr_systems, test_pairs_per_category, make_plots_and_save_as)
->>>>>>> eb677006
 
 
 if __name__ == '__main__':
