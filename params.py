import numpy as np
from lir import (LogitCalibrator,
                 NormalizedCalibrator,
                 ELUBbounder,
                 KDECalibrator,
                 FractionCalibrator,
                 IsotonicCalibrator,
                 DummyCalibrator)

<<<<<<< HEAD
from lr_face.data import TestDataset, EnfsiDataset
from lr_face.models import DummyScorerModel, Architecture
=======
from lr_face.data import TestDataset, EnfsiDataset, LfwDataset
from lr_face.models import DummyScorerModel, Architecture
from lr_face.utils import fix_tensorflow_rtx

fix_tensorflow_rtx()
>>>>>>> 505e7c23

"""How often to repeat all experiments"""

TIMES = 10

"""
Parameters to be used in an experiment, different/new sets can be added under 'all'.
For the input of an experiment the 'current_set_up' list can be updated.
"""
PARAMS = {

    'current_set_up': ['SET1'],
    'all': {
        'SET1': {
            'fraction_training': 0.6,
            'n_datapoints_test': 20,
            'transform_scorer_output': False,
            'train_calibration_same_data': False,
        },
        'SET2': {
            'fraction_training': 0.6,
            'n_datapoints_test': 1000,
            'transform_scorer_output': False,
            'train_calibration_same_data': False,
        },
        'calibrate_same1': {
            'fraction_training': .5,
            'n_datapoints_test': 30,
            'transform_scorer_output': False,
            'train_calibration_same_data': [True, False],
        },
        'fraction1': {
            'fraction_training': list(np.arange(0.1, 1.0, 0.1)),
            'n_datapoints_test': 50,
            'transform_scorer_output': False,
            'train_calibration_same_data': False
        },
    }
}

DATA = {
    'current_set_up': ['lfw'],
    'all': {
        'test': {
            'datasets': [TestDataset()],
            'fraction_test': .5,
        },
        'enfsi': {
            'datasets': [EnfsiDataset(years=[2011, 2012, 2013, 2017])],
            'fraction_test': .2,
        },
        'lfw': {
            'datasets': [LfwDataset()],
            'fraction_test': .9,
        }
    }
}

"""
New models/scorers can be added to 'all'.
For the input of an experiment the 'current_set_up' list can be updated.
"""
SCORERS = {
    'current_set_up': ['dummy',
                       'openface',
                       'facenet',
                       'vggface',
<<<<<<< HEAD
                       'fbdeepface',
                       'arcface'
                       ],
    'all': {
        'dummy': DummyScorerModel(),
        'openface': Architecture.OPENFACE.get_scorer_model(),
        'facenet': Architecture.FACENET.get_scorer_model(),
        'fbdeepface': Architecture.FBDEEPFACE.get_scorer_model(),
        'vggface': Architecture.VGGFACE.get_scorer_model(),
        'arcface':Architecture.ARCFACE.get_scorer_model(),
=======
                       'fbdeepface'],
    'all': {
        'dummy': DummyScorerModel(),
        # TODO: specify tags to use below.
        'openface': Architecture.OPENFACE.get_scorer_model(tag=None),
        'facenet': Architecture.FACENET.get_scorer_model(tag=None),
        'fbdeepface': Architecture.FBDEEPFACE.get_scorer_model(tag=None),
        'vggface': Architecture.VGGFACE.get_scorer_model(tag=None),
>>>>>>> 505e7c23
    }
}

""" 
New calibrators can be added to 'all'.
For the input of an experiment the 'current_set_up' list can be updated.
"""
CALIBRATORS = {
    'current_set_up': ['logit'],
    'all': {
        'logit': LogitCalibrator(),
        'logit_normalized': NormalizedCalibrator(LogitCalibrator()),
        'KDE': KDECalibrator(),
        'elub_KDE': ELUBbounder(KDECalibrator()),
        'dummy': DummyCalibrator(),
        'fraction': FractionCalibrator(),
        'isotonic': IsotonicCalibrator()
    }
}<|MERGE_RESOLUTION|>--- conflicted
+++ resolved
@@ -7,16 +7,13 @@
                  IsotonicCalibrator,
                  DummyCalibrator)
 
-<<<<<<< HEAD
-from lr_face.data import TestDataset, EnfsiDataset
-from lr_face.models import DummyScorerModel, Architecture
-=======
+
 from lr_face.data import TestDataset, EnfsiDataset, LfwDataset
 from lr_face.models import DummyScorerModel, Architecture
 from lr_face.utils import fix_tensorflow_rtx
 
 fix_tensorflow_rtx()
->>>>>>> 505e7c23
+
 
 """How often to repeat all experiments"""
 
@@ -84,19 +81,10 @@
                        'openface',
                        'facenet',
                        'vggface',
-<<<<<<< HEAD
                        'fbdeepface',
                        'arcface'
                        ],
-    'all': {
-        'dummy': DummyScorerModel(),
-        'openface': Architecture.OPENFACE.get_scorer_model(),
-        'facenet': Architecture.FACENET.get_scorer_model(),
-        'fbdeepface': Architecture.FBDEEPFACE.get_scorer_model(),
-        'vggface': Architecture.VGGFACE.get_scorer_model(),
-        'arcface':Architecture.ARCFACE.get_scorer_model(),
-=======
-                       'fbdeepface'],
+
     'all': {
         'dummy': DummyScorerModel(),
         # TODO: specify tags to use below.
@@ -104,7 +92,7 @@
         'facenet': Architecture.FACENET.get_scorer_model(tag=None),
         'fbdeepface': Architecture.FBDEEPFACE.get_scorer_model(tag=None),
         'vggface': Architecture.VGGFACE.get_scorer_model(tag=None),
->>>>>>> 505e7c23
+        'arcface':Architecture.ARCFACE.get_scorer_model(tag=None)
     }
 }
 
