--- conflicted
+++ resolved
@@ -45,11 +45,7 @@
 For the input of an experiment the 'current_set_up' list can be updated.
 """
 DATA = {
-<<<<<<< HEAD
     'current_set_up': ['forenface_enfsi_sc'],
-=======
-    'current_set_up': ['forenface'],
->>>>>>> 53366b9c
     'all': {
         # specify both calibration and test as a tuple of datasets
         'test': {
@@ -98,12 +94,7 @@
 """
 
 SCORERS = {
-<<<<<<< HEAD
     'current_set_up': ['face_recognition'],
-
-=======
-    'current_set_up': ['vggface'],
->>>>>>> 53366b9c
     'all': {
         # We apply lazy loading to the scorer models since they take up a lot
         # of memory. Each setup has type `Tuple[Architecture, Optional[str]]`.
