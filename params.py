from lir import (LogitCalibrator,
                 NormalizedCalibrator,
                 ELUBbounder,
                 KDECalibrator,
                 FractionCalibrator,
                 IsotonicCalibrator,
                 DummyCalibrator)

from lr_face.data import (TestDataset,
                          EnfsiDataset,
                          LfwDataset,
                          LfwDevDataset,
                          SCDataset, ForenFaceDataset)
from lr_face.models import Architecture
from lr_face.utils import fix_tensorflow_rtx

fix_tensorflow_rtx()

"""How often to repeat all experiments"""
TIMES = 1

"""
Parameters to be used in an experiment, different/new sets can be added under 'all'.
For the input of an experiment the 'current_set_up' list can be updated.
"""
PARAMS = {
    'current_set_up': ['scenario_1', 'scenario_2', 'scenario_3'],
    'all': {
        'scenario_1': {
            'calibration_filters': [],
        },
        'scenario_2': {
            'calibration_filters': ['quality_score'],
        },
        'scenario_3': {
            'calibration_filters': ['yaw', 'pitch', 'other_occlusions', 'resolution_bin'],
        },
    }
}


""" 
New datasets can be added to 'all'.
For the input of an experiment the 'current_set_up' list can be updated.
"""
DATA = {
<<<<<<< HEAD
    'current_set_up': ['forenface_enfsi_sc'],
=======

    'current_set_up': ['forenface'],

>>>>>>> 0bbcfae4
    'all': {
        # specify both calibration and test as a tuple of datasets
        'test': {
            'calibration': (TestDataset(),),
            'test': (TestDataset(),),
        },
        'dev': {
            'calibration': (EnfsiDataset(years=[2011, 2012]),),
            'test': (EnfsiDataset(years=[2011, 2012]),),
        },
        'forenface_enfsi_sc': {
            'calibration': (ForenFaceDataset(),
                            EnfsiDataset(years=[2011, 2012, 2013, 2017]),
                            SCDataset(image_types=['frontal',
                                                   'rotated',
                                                   'surveillance'])
                            ),
            'test': (EnfsiDataset(years=[2011, 2012, 2013, 2017]),),
        },
        'enfsi': {
            'calibration': (EnfsiDataset(years=[2011, 2012, 2013, 2017]),),
            'test': (EnfsiDataset(years=[2011, 2012, 2013, 2017]),),
        },
        'lfw': {
            'calibration': (LfwDataset(),),
            'test': (LfwDataset(),),
        },
        'SC': {
            'calibration': (SCDataset(image_types=['frontal',
                                               'rotated',
                                               'surveillance']),),
            'test': (SCDataset(image_types=['frontal',
                                               'rotated',
                                               'surveillance']),),
        },
        'lfw_sanity_check': {
            'calibration': (LfwDevDataset(True), ),
            'test': (LfwDevDataset(False),),
        },
<<<<<<< HEAD
=======
        'forenface': {
            'datasets': ForenFaceDataset(),
            'fraction_test': .5,
        },
        'foren-enfsi': {
            'datasets': (ForenFaceDataset(),
                         EnfsiDataset(years=[2011, 2012,2013, 2017])),
            'fraction_test': None,
        }
>>>>>>> 0bbcfae4
    }
}

"""
New models/scorers can be added to 'all'.
For the input of an experiment the 'current_set_up' list can be updated.
"""

SCORERS = {
<<<<<<< HEAD
    'current_set_up': ['face_recognition'],
=======

    'current_set_up': ['vggface'],

>>>>>>> 0bbcfae4
    'all': {
        # We apply lazy loading to the scorer models since they take up a lot
        # of memory. Each setup has type `Tuple[Architecture, Optional[str]]`.
        # To pin a specific version of a tag, use a colon (':') as a delimiter,
        # e.g. 'my_tag:2'. If no version is specified, the latest version is
        # used by default.
        'dummy': (Architecture.DUMMY, None),
        'openface': (Architecture.OPENFACE, None),
        'facenet': (Architecture.FACENET, None),
        'fbdeepface': (Architecture.FBDEEPFACE, None),
        'vggface': (Architecture.VGGFACE, None),
        'keras_vggface': (Architecture.KERAS_VGGFACE, None),
        'keras_vggface_resnet': (Architecture.KERAS_VGGFACE_RESNET, None),  # Don't use yet, terrible performance
        'arcface': (Architecture.ARCFACE, None),
        'lresnet': (Architecture.LRESNET, None),
        'ir50m1sm': (Architecture.IR50M1SM, None),
        'ir50asia': (Architecture.IR50ASIA, None),
        'face_recognition': (Architecture.FACERECOGNITION, None),
        'lfw_sanity_check': (Architecture.VGGFACE, 'lfw_resized_50'),
        'vggface_lfw_resized': (Architecture.VGGFACE, 'lfw_resized'),
    }
}

"""
New calibrators can be added to 'all'.
For the input of an experiment the 'current_set_up' list can be updated.
"""
CALIBRATORS = {
    'current_set_up': ['isotonic'],
    'all': {
        'logit': LogitCalibrator(),
        'logit_normalized': NormalizedCalibrator(LogitCalibrator()),
        'KDE': KDECalibrator(),
        'elub_KDE': ELUBbounder(KDECalibrator()),
        'dummy': DummyCalibrator(),
        'fraction': FractionCalibrator(),
        'isotonic': IsotonicCalibrator(add_one=True)
    }
}<|MERGE_RESOLUTION|>--- conflicted
+++ resolved
@@ -44,13 +44,7 @@
 For the input of an experiment the 'current_set_up' list can be updated.
 """
 DATA = {
-<<<<<<< HEAD
     'current_set_up': ['forenface_enfsi_sc'],
-=======
-
-    'current_set_up': ['forenface'],
-
->>>>>>> 0bbcfae4
     'all': {
         # specify both calibration and test as a tuple of datasets
         'test': {
@@ -90,18 +84,6 @@
             'calibration': (LfwDevDataset(True), ),
             'test': (LfwDevDataset(False),),
         },
-<<<<<<< HEAD
-=======
-        'forenface': {
-            'datasets': ForenFaceDataset(),
-            'fraction_test': .5,
-        },
-        'foren-enfsi': {
-            'datasets': (ForenFaceDataset(),
-                         EnfsiDataset(years=[2011, 2012,2013, 2017])),
-            'fraction_test': None,
-        }
->>>>>>> 0bbcfae4
     }
 }
 
@@ -111,13 +93,7 @@
 """
 
 SCORERS = {
-<<<<<<< HEAD
     'current_set_up': ['face_recognition'],
-=======
-
-    'current_set_up': ['vggface'],
-
->>>>>>> 0bbcfae4
     'all': {
         # We apply lazy loading to the scorer models since they take up a lot
         # of memory. Each setup has type `Tuple[Architecture, Optional[str]]`.
@@ -146,7 +122,7 @@
 For the input of an experiment the 'current_set_up' list can be updated.
 """
 CALIBRATORS = {
-    'current_set_up': ['isotonic'],
+    'current_set_up': ['logit'],
     'all': {
         'logit': LogitCalibrator(),
         'logit_normalized': NormalizedCalibrator(LogitCalibrator()),
