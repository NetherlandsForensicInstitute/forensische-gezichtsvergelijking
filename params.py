--- conflicted
+++ resolved
@@ -25,11 +25,7 @@
 For the input of an experiment the 'current_set_up' list can be updated.
 """
 PARAMS = {
-<<<<<<< HEAD
-    'current_set_up': ['scenario_1', 'scenario_3'],
-=======
     'current_set_up': ['scenario_1', 'scenario_2', 'scenario_3'],
->>>>>>> 8e2c6fa5
     'all': {
         'scenario_1': {
             'calibration_filters': [],
@@ -136,11 +132,7 @@
 For the input of an experiment the 'current_set_up' list can be updated.
 """
 CALIBRATORS = {
-<<<<<<< HEAD
-    'current_set_up': ['logit'],
-=======
     'current_set_up': ['logit', 'KDE', 'isotonic'],
->>>>>>> 8e2c6fa5
     'all': {
         'logit': LogitCalibrator(),
         'logit_normalized': NormalizedCalibrator(LogitCalibrator()),
