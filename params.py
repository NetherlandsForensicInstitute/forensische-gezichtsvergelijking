import numpy as np
from lir import (LogitCalibrator,
                 NormalizedCalibrator,
                 ELUBbounder,
                 KDECalibrator,
                 FractionCalibrator,
                 IsotonicCalibrator,
                 DummyCalibrator)

<<<<<<< HEAD
from lr_face.data import TestDataset, EnfsiDataset, LfwDataset, SCDataset
=======

from lr_face.data import TestDataset, EnfsiDataset, LfwDataset
>>>>>>> 05cc0c4f
from lr_face.models import DummyScorerModel, Architecture
from lr_face.utils import fix_tensorflow_rtx

fix_tensorflow_rtx()


"""How often to repeat all experiments"""

TIMES = 10

"""
Parameters to be used in an experiment, different/new sets can be added under 'all'.
For the input of an experiment the 'current_set_up' list can be updated.
"""
PARAMS = {

    'current_set_up': ['SET1'],
    'all': {
        'SET1': {
            'fraction_training': 0.6,
            'n_datapoints_test': 20,
            'transform_scorer_output': False,
            'train_calibration_same_data': False,
        },
        'SET2': {
            'fraction_training': 0.6,
            'n_datapoints_test': 1000,
            'transform_scorer_output': False,
            'train_calibration_same_data': False,
        },
        'calibrate_same1': {
            'fraction_training': .5,
            'n_datapoints_test': 30,
            'transform_scorer_output': False,
            'train_calibration_same_data': [True, False],
        },
        'fraction1': {
            'fraction_training': list(np.arange(0.1, 1.0, 0.1)),
            'n_datapoints_test': 50,
            'transform_scorer_output': False,
            'train_calibration_same_data': False
        },
    }
}

DATA = {
    'current_set_up': ['SC'],
    'all': {
        'test': {
            'datasets': [TestDataset()],
            'fraction_test': .5,
        },
        'enfsi': {
            'datasets': [EnfsiDataset(years=[2011, 2012, 2013, 2017])],
            'fraction_test': .2,
        },
        'enfsi-separate': {
            'datasets': [
                EnfsiDataset(years=[2011]),
                EnfsiDataset(years=[2012]),
                EnfsiDataset(years=[2013]),
                EnfsiDataset(years=[2017])],
            'fraction_test': .9,
        },
        'lfw': {
            'datasets': [LfwDataset()],
            'fraction_test': .9,
            },
         'SC': {
            'datasets': [SCDataset(imagetype = ['frontal','rotated','surveillance'])],
            'fraction_test': .9,   
        }
    }
}

"""
New models/scorers can be added to 'all'.
For the input of an experiment the 'current_set_up' list can be updated.
"""

SCORERS = {
    'current_set_up': ['dummy',
                       'openface',
                       'facenet',
                       'vggface',
                       'fbdeepface',
<<<<<<< HEAD
                       'arcface'                       
                       ],
=======
                       'arcface'
                       ],

>>>>>>> 05cc0c4f
    'all': {
        'dummy': DummyScorerModel(),
        # TODO: specify tags to use below.
        'openface': Architecture.OPENFACE.get_scorer_model(tag=None),
        'facenet': Architecture.FACENET.get_scorer_model(tag=None),
        'fbdeepface': Architecture.FBDEEPFACE.get_scorer_model(tag=None),
        'vggface': Architecture.VGGFACE.get_scorer_model(tag=None),
        'arcface':Architecture.ARCFACE.get_scorer_model(tag=None)
    }
}

""" 
New calibrators can be added to 'all'.
For the input of an experiment the 'current_set_up' list can be updated.
"""
CALIBRATORS = {
    'current_set_up': ['logit'],
    'all': {
        'logit': LogitCalibrator(),
        'logit_normalized': NormalizedCalibrator(LogitCalibrator()),
        'KDE': KDECalibrator(),
        'elub_KDE': ELUBbounder(KDECalibrator()),
        'dummy': DummyCalibrator(),
        'fraction': FractionCalibrator(),
        'isotonic': IsotonicCalibrator()
    }
}<|MERGE_RESOLUTION|>--- conflicted
+++ resolved
@@ -7,12 +7,7 @@
                  IsotonicCalibrator,
                  DummyCalibrator)
 
-<<<<<<< HEAD
 from lr_face.data import TestDataset, EnfsiDataset, LfwDataset, SCDataset
-=======
-
-from lr_face.data import TestDataset, EnfsiDataset, LfwDataset
->>>>>>> 05cc0c4f
 from lr_face.models import DummyScorerModel, Architecture
 from lr_face.utils import fix_tensorflow_rtx
 
@@ -99,14 +94,8 @@
                        'facenet',
                        'vggface',
                        'fbdeepface',
-<<<<<<< HEAD
-                       'arcface'                       
-                       ],
-=======
                        'arcface'
                        ],
-
->>>>>>> 05cc0c4f
     'all': {
         'dummy': DummyScorerModel(),
         # TODO: specify tags to use below.
