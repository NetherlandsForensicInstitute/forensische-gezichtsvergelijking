from lir import (LogitCalibrator,
                 NormalizedCalibrator,
                 ELUBbounder,
                 KDECalibrator,
                 FractionCalibrator,
                 IsotonicCalibrator,
                 DummyCalibrator)

from lr_face.data import (TestDataset,
                          EnfsiDataset,
                          LfwDataset,
                          LfwDevDataset,
                          SCDataset, ForenFaceDataset)
from lr_face.models import Architecture
from lr_face.utils import fix_tensorflow_rtx

fix_tensorflow_rtx()

"""How often to repeat all experiments"""
TIMES = 1
<<<<<<< HEAD
PAIRS_FROM_FILE = False
=======
>>>>>>> eb677006

"""
Parameters to be used in an experiment, different/new sets can be added under 'all'.
For the input of an experiment the 'current_set_up' list can be updated.
"""
PARAMS = {
    'current_set_up': ['scenario_1', 'scenario_2', 'scenario_3'],
    'all': {
        'scenario_1': {
            'calibration_filters': [],
        },
        'scenario_2': {
            'calibration_filters': ['quality_score'],
        },
        'scenario_3': {
<<<<<<< HEAD
            'calibration_filters': ['yaw', 'pitch', 'other_occlusions',
                                    'resolution_bin'],
=======
            'calibration_filters': ['yaw', 'pitch', 'other_occlusions', 'resolution_bin'],
>>>>>>> eb677006
        },
    }
}

""" 
New datasets can be added to 'all'.
For the input of an experiment the 'current_set_up' list can be updated.
"""
DATA = {
<<<<<<< HEAD
    'current_set_up': ['dev'],
=======
    'current_set_up': ['forenface_enfsi_sc'],
>>>>>>> eb677006
    'all': {
        # specify both calibration and test as a tuple of datasets
        'test': {
            'calibration': (TestDataset(),),
            'test': (TestDataset(),),
        },
        'dev': {
            'calibration': (EnfsiDataset(years=[2011, 2012]),),
            'test': (EnfsiDataset(years=[2011, 2012]),),
        },
<<<<<<< HEAD
        'enfsi': {
            'calibration': (ForenFaceDataset(),
                            SCDataset(image_types=['frontal',
                                                   'rotated',
                                                   'surveillance']),
                            EnfsiDataset(years=[2011, 2012, 2013, 2017])),
=======
        'forenface_enfsi_sc': {
            'calibration': (ForenFaceDataset(),
                            EnfsiDataset(years=[2011, 2012, 2013, 2017]),
                            SCDataset(image_types=['frontal',
                                                   'rotated',
                                                   'surveillance'])
                            ),
            'test': (EnfsiDataset(years=[2011, 2012, 2013, 2017]),),
        },
        'enfsi': {
            'calibration': (EnfsiDataset(years=[2011, 2012, 2013, 2017]),),
>>>>>>> eb677006
            'test': (EnfsiDataset(years=[2011, 2012, 2013, 2017]),),
        },
        'lfw': {
            'calibration': (LfwDataset(),),
            'test': (LfwDataset(),),
        },
        'SC': {
            'calibration': (SCDataset(image_types=['frontal',
<<<<<<< HEAD
                                                   'rotated',
                                                   'surveillance']),),
            'test': (SCDataset(image_types=['frontal',
                                            'rotated',
                                            'surveillance']),),
        },
        'lfw_sanity_check': {
            'calibration': (LfwDevDataset(True),),
=======
                                               'rotated',
                                               'surveillance']),),
            'test': (SCDataset(image_types=['frontal',
                                               'rotated',
                                               'surveillance']),),
        },
        'lfw_sanity_check': {
            'calibration': (LfwDevDataset(True), ),
>>>>>>> eb677006
            'test': (LfwDevDataset(False),),
        },
    }
}

"""
New models/scorers can be added to 'all'.
For the input of an experiment the 'current_set_up' list can be updated.
"""

SCORERS = {
<<<<<<< HEAD
    'current_set_up': ['face_recognition', 'facevacs'],
=======
    'current_set_up': ['face_recognition'],
>>>>>>> eb677006
    'all': {
        # We apply lazy loading to the scorer models since they take up a lot
        # of memory. Each setup has type `Tuple[Architecture, Optional[str]]`.
        # To pin a specific version of a tag, use a colon (':') as a delimiter,
        # e.g. 'my_tag:2'. If no version is specified, the latest version is
        # used by default.
        'dummy': (Architecture.DUMMY, None),
        'facevacs': (Architecture.FACEVACS, None),
        'openface': (Architecture.OPENFACE, None),
        'facenet': (Architecture.FACENET, None),
        'fbdeepface': (Architecture.FBDEEPFACE, None),
        'vggface': (Architecture.VGGFACE, None),
        'keras_vggface': (Architecture.KERAS_VGGFACE, None),
        'keras_vggface_resnet': (Architecture.KERAS_VGGFACE_RESNET, None),  # Don't use yet, terrible performance
        'arcface': (Architecture.ARCFACE, None),
        'lresnet': (Architecture.LRESNET, None),
        'ir50m1sm': (Architecture.IR50M1SM, None),
        'ir50asia': (Architecture.IR50ASIA, None),
        'face_recognition': (Architecture.FACERECOGNITION, None),
        'lfw_sanity_check': (Architecture.VGGFACE, 'lfw_resized_50'),
        'vggface_lfw_resized': (Architecture.VGGFACE, 'lfw_resized'),
    }
}

"""
New calibrators can be added to 'all'.
For the input of an experiment the 'current_set_up' list can be updated.
"""
CALIBRATORS = {
    'current_set_up': ['logit'],
    'all': {
        'logit': LogitCalibrator(),
        'logit_normalized': NormalizedCalibrator(LogitCalibrator()),
        'KDE': KDECalibrator(),
        'elub_KDE': ELUBbounder(KDECalibrator()),
        'dummy': DummyCalibrator(),
        'fraction': FractionCalibrator(),
        'isotonic': IsotonicCalibrator(add_one=True)
    }
}<|MERGE_RESOLUTION|>--- conflicted
+++ resolved
@@ -18,10 +18,7 @@
 
 """How often to repeat all experiments"""
 TIMES = 1
-<<<<<<< HEAD
 PAIRS_FROM_FILE = False
-=======
->>>>>>> eb677006
 
 """
 Parameters to be used in an experiment, different/new sets can be added under 'all'.
@@ -37,12 +34,7 @@
             'calibration_filters': ['quality_score'],
         },
         'scenario_3': {
-<<<<<<< HEAD
-            'calibration_filters': ['yaw', 'pitch', 'other_occlusions',
-                                    'resolution_bin'],
-=======
             'calibration_filters': ['yaw', 'pitch', 'other_occlusions', 'resolution_bin'],
->>>>>>> eb677006
         },
     }
 }
@@ -52,11 +44,7 @@
 For the input of an experiment the 'current_set_up' list can be updated.
 """
 DATA = {
-<<<<<<< HEAD
-    'current_set_up': ['dev'],
-=======
     'current_set_up': ['forenface_enfsi_sc'],
->>>>>>> eb677006
     'all': {
         # specify both calibration and test as a tuple of datasets
         'test': {
@@ -67,14 +55,6 @@
             'calibration': (EnfsiDataset(years=[2011, 2012]),),
             'test': (EnfsiDataset(years=[2011, 2012]),),
         },
-<<<<<<< HEAD
-        'enfsi': {
-            'calibration': (ForenFaceDataset(),
-                            SCDataset(image_types=['frontal',
-                                                   'rotated',
-                                                   'surveillance']),
-                            EnfsiDataset(years=[2011, 2012, 2013, 2017])),
-=======
         'forenface_enfsi_sc': {
             'calibration': (ForenFaceDataset(),
                             EnfsiDataset(years=[2011, 2012, 2013, 2017]),
@@ -86,7 +66,6 @@
         },
         'enfsi': {
             'calibration': (EnfsiDataset(years=[2011, 2012, 2013, 2017]),),
->>>>>>> eb677006
             'test': (EnfsiDataset(years=[2011, 2012, 2013, 2017]),),
         },
         'lfw': {
@@ -95,7 +74,6 @@
         },
         'SC': {
             'calibration': (SCDataset(image_types=['frontal',
-<<<<<<< HEAD
                                                    'rotated',
                                                    'surveillance']),),
             'test': (SCDataset(image_types=['frontal',
@@ -104,16 +82,6 @@
         },
         'lfw_sanity_check': {
             'calibration': (LfwDevDataset(True),),
-=======
-                                               'rotated',
-                                               'surveillance']),),
-            'test': (SCDataset(image_types=['frontal',
-                                               'rotated',
-                                               'surveillance']),),
-        },
-        'lfw_sanity_check': {
-            'calibration': (LfwDevDataset(True), ),
->>>>>>> eb677006
             'test': (LfwDevDataset(False),),
         },
     }
@@ -125,11 +93,7 @@
 """
 
 SCORERS = {
-<<<<<<< HEAD
     'current_set_up': ['face_recognition', 'facevacs'],
-=======
-    'current_set_up': ['face_recognition'],
->>>>>>> eb677006
     'all': {
         # We apply lazy loading to the scorer models since they take up a lot
         # of memory. Each setup has type `Tuple[Architecture, Optional[str]]`.
