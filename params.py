--- conflicted
+++ resolved
@@ -105,13 +105,11 @@
 """
 
 SCORERS = {
-<<<<<<< HEAD
+
     'current_set_up': ['openface', 'facenet', 'fbdeepface', 'vggface',
                         'arcface', 'lresnet', 'ir50m1sm', 'ir50asia',
-                        'face_recognition'],
-=======
-    'current_set_up': ['keras_vggface'],
->>>>>>> bfcd9260
+                        'face_recognition', 'keras_vggface'],
+
     'all': {
         # We apply lazy loading to the scorer models since they take up a lot
         # of memory. Each setup has type `Tuple[Architecture, Optional[str]]`.
@@ -129,13 +127,9 @@
         'lresnet': (Architecture.LRESNET, None),
         'ir50m1sm': (Architecture.IR50M1SM, None),
         'ir50asia': (Architecture.IR50ASIA, None),
-<<<<<<< HEAD
         'face_recognition': (Architecture.FACERECOGNITION, None),
-        'lfw_sanity_check': (Architecture.VGGFACE, 'lfw_resized_50')
-=======
         'lfw_sanity_check': (Architecture.VGGFACE, 'lfw_resized_50'),
         'vggface_lfw_resized': (Architecture.VGGFACE, 'lfw_resized'),
->>>>>>> bfcd9260
     }
 }
 
