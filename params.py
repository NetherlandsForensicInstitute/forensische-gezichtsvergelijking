--- conflicted
+++ resolved
@@ -27,7 +27,6 @@
 PARAMS = {
     'current_set_up': ['scenario_2'],
     'all': {
-<<<<<<< HEAD
         'scenario_1': {
             'calibration_filters': [],
         },
@@ -38,10 +37,6 @@
             'calibration_filters': ['yaw', 'pitch', 'occlusion',
                                     'resolution_bin'],
         },
-=======
-        'SET1': {
-        }
->>>>>>> 9a126bbb
     }
 }
 
@@ -84,22 +79,6 @@
             'test': (LfwDevDataset(False),),
             'fraction_test': None  # Can be omitted if `datasets` is a tuple.
         },
-<<<<<<< HEAD
-=======
-        'lfw_enfsi': {
-            'datasets': (LfwDevDataset(True), EnfsiDataset(years=[2011, 2012, 2013, 2017])),
-            'fraction_test': None  # Can be omitted if `datasets` is a tuple.
-        },
-        'forenface': {
-            'datasets': ForenFaceDataset(),
-            'fraction_test': .5,
-        },
-        'foren-enfsi': {
-            'datasets': (ForenFaceDataset(),
-                         EnfsiDataset(years=[2011, 2012,2013, 2017])),
-            'fraction_test': None,
-        }
->>>>>>> 9a126bbb
     }
 }
 
@@ -109,17 +88,8 @@
 """
 
 SCORERS = {
-<<<<<<< HEAD
-    'current_set_up': [#'openface', 'facenet', 'fbdeepface', 'vggface',
-                        #'arcface', 'lresnet', 'ir50m1sm', 'ir50asia',
-                        'face_recognition'],
-=======
+    'current_set_up': ['face_recognition'],
 
-    'current_set_up': ['openface', 'facenet', 'fbdeepface', 'vggface',
-                        'arcface', 'lresnet', 'ir50m1sm', 'ir50asia',
-                        'face_recognition', 'keras_vggface'],
-
->>>>>>> 9a126bbb
     'all': {
         # We apply lazy loading to the scorer models since they take up a lot
         # of memory. Each setup has type `Tuple[Architecture, Optional[str]]`.
