from functools import partial
import numpy as np

from lir import LogitCalibrator, NormalizedCalibrator, ELUBbounder, KDECalibrator, FractionCalibrator, \
    IsotonicCalibrator, DummyCalibrator

<<<<<<< HEAD
from deepface.deepface.basemodels import VGGFace, FbDeepFace, Facenet, OpenFace
from lr_face.data_providers import test_data
from lr_face.models import DummyModel, Deepface_Lib_Model
=======
from lr_face.data_providers import test_data, enfsi_data, combine_data
from lr_face.testmodel import TestModel
>>>>>>> 953b08ff

"""How often to repeat all experiments"""

TIMES = 10

"""
Parameters to be used in an experiment, different/new sets can be added under 'all'
For the input of an experiment the 'current_set_up' list can be updated
"""
PARAMS = {

    'current_set_up': ['calibrate_same1'],
    'all': {
        'SET1': {
            'fraction_training': 0.6,
            'n_datapoints_test': 20,
            'transform_scorer_output': False,
            'train_calibration_same_data': False,
        },
        'SET2': {
            'fraction_training': 0.6,
            'n_datapoints_test': 1000,
            'transform_scorer_output': False,
            'train_calibration_same_data': False,
        },
        'calibrate_same1': {
            'fraction_training': .5,
            'n_datapoints_test': 30,
            'transform_scorer_output': False,
            'train_calibration_same_data': [True, False],
        },
        'fraction1': {
            'fraction_training': list(np.arange(0.1, 1.0, 0.1)),
            'n_datapoints_test': 50,
            'transform_scorer_output': False,
            'train_calibration_same_data': False
        },
    }
}


DATA = {
    'current_set_up': ['enfsi'],
    'all': {
        'test': {
            'dataset_callable': [test_data],
            'fraction_test': .5,
        },
        'enfsi': {
            #TODO currently every element becomes a new experiment, we probably want functionality to combine datasets
            'dataset_callable': partial(combine_data, dataset_callables=[partial(enfsi_data, year=2011),
                                 partial(enfsi_data, year=2012),
                                 partial(enfsi_data, year=2013),
                                 partial(enfsi_data, year=2017)]),
            'fraction_test': .5,
        }
    }
}

"""
New models/scorers can be added to 'all'.
For the input of an experiment the 'current_set_up' list can be updated
"""
SCORERS = {
    'current_set_up': ['openface', 'vggface', 'dummy'],
    'all': {
        'dummy': DummyModel(),
        'openface': Deepface_Lib_Model(model=OpenFace.loadModel()),
        'facenet': Deepface_Lib_Model(model=Facenet.loadModel()),
        'fbdeepface': Deepface_Lib_Model(model=FbDeepFace.loadModel()),
        'vggface': Deepface_Lib_Model(model=VGGFace.loadModel())
    }
}

""" 
New calibrators can be added to 'all'.
For the input of an experiment the 'current_set_up' list can be updated
"""
CALIBRATORS = {
    'current_set_up': ['elub_KDE'],
    'all': {
        'logit': LogitCalibrator(),
        'logit_normalized': NormalizedCalibrator(LogitCalibrator()),
        'KDE': KDECalibrator(),
        'elub_KDE': ELUBbounder(KDECalibrator()),
        'dummy': DummyCalibrator(),
        'fraction': FractionCalibrator(),
        'isotonic': IsotonicCalibrator()
    }
}<|MERGE_RESOLUTION|>--- conflicted
+++ resolved
@@ -4,14 +4,11 @@
 from lir import LogitCalibrator, NormalizedCalibrator, ELUBbounder, KDECalibrator, FractionCalibrator, \
     IsotonicCalibrator, DummyCalibrator
 
-<<<<<<< HEAD
+
 from deepface.deepface.basemodels import VGGFace, FbDeepFace, Facenet, OpenFace
-from lr_face.data_providers import test_data
 from lr_face.models import DummyModel, Deepface_Lib_Model
-=======
 from lr_face.data_providers import test_data, enfsi_data, combine_data
-from lr_face.testmodel import TestModel
->>>>>>> 953b08ff
+
 
 """How often to repeat all experiments"""
 
