--- conflicted
+++ resolved
@@ -37,11 +37,9 @@
 For the input of an experiment the 'current_set_up' list can be updated.
 """
 DATA = {
-<<<<<<< HEAD
-    'current_set_up': ['foren-enfsi'],
-=======
+
     'current_set_up': ['forenface'],
->>>>>>> 53366b9c
+
     'all': {
         # Either specify a single dataset as `datasets`, in which case the
         # dataset is split into calibration and test pairs according to the
@@ -108,15 +106,9 @@
 """
 
 SCORERS = {
-<<<<<<< HEAD
 
-    'current_set_up': ['openface', 'facenet', 'fbdeepface', 'vggface',
-                       'arcface', 'lresnet', 'ir50m1sm', 'ir50asia',
-                       'face_recognition', 'keras_vggface'],
+    'current_set_up': ['vggface'],
 
-=======
-    'current_set_up': ['vggface'],
->>>>>>> 53366b9c
     'all': {
         # We apply lazy loading to the scorer models since they take up a lot
         # of memory. Each setup has type `Tuple[Architecture, Optional[str]]`.
