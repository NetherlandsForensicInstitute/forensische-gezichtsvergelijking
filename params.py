import numpy as np
from lir import (LogitCalibrator,
                 NormalizedCalibrator,
                 ELUBbounder,
                 KDECalibrator,
                 FractionCalibrator,
                 IsotonicCalibrator,
                 DummyCalibrator)

<<<<<<< HEAD
from lr_face.data import TestDataset, EnfsiDataset, LfwDataset, \
    ForenFaceDataset
=======
from lr_face.data import TestDataset, EnfsiDataset, LfwDataset, SCDataset
>>>>>>> 53b4b899
from lr_face.models import DummyScorerModel, Architecture
from lr_face.utils import fix_tensorflow_rtx

fix_tensorflow_rtx()


"""How often to repeat all experiments"""

TIMES = 10

"""
Parameters to be used in an experiment, different/new sets can be added under 'all'.
For the input of an experiment the 'current_set_up' list can be updated.
"""
PARAMS = {

    'current_set_up': ['SET1'],
    'all': {
        'SET1': {
            'fraction_training': 0.6,
            'n_datapoints_test': 20,
            'transform_scorer_output': False,
            'train_calibration_same_data': False,
        },
        'SET2': {
            'fraction_training': 0.6,
            'n_datapoints_test': 1000,
            'transform_scorer_output': False,
            'train_calibration_same_data': False,
        },
        'calibrate_same1': {
            'fraction_training': .5,
            'n_datapoints_test': 30,
            'transform_scorer_output': False,
            'train_calibration_same_data': [True, False],
        },
        'fraction1': {
            'fraction_training': list(np.arange(0.1, 1.0, 0.1)),
            'n_datapoints_test': 50,
            'transform_scorer_output': False,
            'train_calibration_same_data': False
        },
    }
}

DATA = {
<<<<<<< HEAD
    'current_set_up': ['enfsi'],
=======
    'current_set_up': ['SC'],
>>>>>>> 53b4b899
    'all': {
        'test': {
            'datasets': [TestDataset()],
            'fraction_test': .5,
        },
        'enfsi': {
            'datasets': [EnfsiDataset(years=[2011, 2012, 2013, 2017])],
            'fraction_test': .5,
        },
        'enfsi-separate': {
            'datasets': [
                EnfsiDataset(years=[2011]),
                EnfsiDataset(years=[2012]),
                EnfsiDataset(years=[2013]),
                EnfsiDataset(years=[2017])],
            'fraction_test': .5,
        },
        'lfw': {
            'datasets': [LfwDataset()],
            'fraction_test': .9,
<<<<<<< HEAD
        },
        'forenface': {
            'datasets': [ForenFaceDataset()],
            'fraction_test': .5,
=======
            },
         'SC': {
            'datasets': [SCDataset(imagetype = ['frontal','rotated','surveillance'])],
            'fraction_test': .9,   
>>>>>>> 53b4b899
        }
    }
}

"""
New models/scorers can be added to 'all'.
For the input of an experiment the 'current_set_up' list can be updated.
"""

SCORERS = {
    'current_set_up': ['dummy',
                       'openface',
                       'facenet',
                       'vggface',
                       'fbdeepface',
                       'arcface'
                       ],
    'all': {
        'dummy': DummyScorerModel(),
        # TODO: specify tags to use below.
        'openface': Architecture.OPENFACE.get_scorer_model(tag=None),
        'facenet': Architecture.FACENET.get_scorer_model(tag=None),
        'fbdeepface': Architecture.FBDEEPFACE.get_scorer_model(tag=None),
        'vggface': Architecture.VGGFACE.get_scorer_model(tag=None),
        'arcface':Architecture.ARCFACE.get_scorer_model(tag=None)
    }
}

""" 
New calibrators can be added to 'all'.
For the input of an experiment the 'current_set_up' list can be updated.
"""
CALIBRATORS = {
    'current_set_up': ['logit'],
    'all': {
        'logit': LogitCalibrator(),
        'logit_normalized': NormalizedCalibrator(LogitCalibrator()),
        'KDE': KDECalibrator(),
        'elub_KDE': ELUBbounder(KDECalibrator()),
        'dummy': DummyCalibrator(),
        'fraction': FractionCalibrator(),
        'isotonic': IsotonicCalibrator(add_one=True)
    }
}<|MERGE_RESOLUTION|>--- conflicted
+++ resolved
@@ -7,12 +7,8 @@
                  IsotonicCalibrator,
                  DummyCalibrator)
 
-<<<<<<< HEAD
 from lr_face.data import TestDataset, EnfsiDataset, LfwDataset, \
-    ForenFaceDataset
-=======
-from lr_face.data import TestDataset, EnfsiDataset, LfwDataset, SCDataset
->>>>>>> 53b4b899
+    ForenFaceDataset, SCDataset
 from lr_face.models import DummyScorerModel, Architecture
 from lr_face.utils import fix_tensorflow_rtx
 
@@ -59,11 +55,7 @@
 }
 
 DATA = {
-<<<<<<< HEAD
-    'current_set_up': ['enfsi'],
-=======
     'current_set_up': ['SC'],
->>>>>>> 53b4b899
     'all': {
         'test': {
             'datasets': [TestDataset()],
@@ -84,17 +76,14 @@
         'lfw': {
             'datasets': [LfwDataset()],
             'fraction_test': .9,
-<<<<<<< HEAD
         },
         'forenface': {
             'datasets': [ForenFaceDataset()],
             'fraction_test': .5,
-=======
             },
          'SC': {
             'datasets': [SCDataset(imagetype = ['frontal','rotated','surveillance'])],
             'fraction_test': .9,   
->>>>>>> 53b4b899
         }
     }
 }
