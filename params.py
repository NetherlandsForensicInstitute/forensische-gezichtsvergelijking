--- conflicted
+++ resolved
@@ -2,14 +2,10 @@
 from lir import LogitCalibrator, NormalizedCalibrator, ELUBbounder, KDECalibrator, FractionCalibrator, \
     IsotonicCalibrator, DummyCalibrator
 
-<<<<<<< HEAD
+
 from lr_face.data_providers import TestData, DataFunctions, EnfsiData
 from lr_face.models import DummyModel, BaseModel
-=======
 
-from lr_face.models import DummyModel, BaseModel
-from lr_face.data_providers import TestData, DataFunctions, EnfsiData
->>>>>>> 11cd6400
 
 """How often to repeat all experiments"""
 
