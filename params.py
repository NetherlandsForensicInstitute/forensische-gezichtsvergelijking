import numpy as np
from lir import (LogitCalibrator,
                 NormalizedCalibrator,
                 ELUBbounder,
                 KDECalibrator,
                 FractionCalibrator,
                 IsotonicCalibrator,
                 DummyCalibrator)

from lr_face.data import (TestDataset,
                          EnfsiDataset,
                          LfwDataset,
                          LfwDevDataset,
                          SCDataset, ForenFaceDataset)
from lr_face.models import Architecture
from lr_face.utils import fix_tensorflow_rtx

fix_tensorflow_rtx()

"""How often to repeat all experiments"""

TIMES = 10

"""
Parameters to be used in an experiment, different/new sets can be added under 'all'.
For the input of an experiment the 'current_set_up' list can be updated.
"""
PARAMS = {
    'current_set_up': ['SET1'],
    'all': {
        'SET1': {
            'fraction_training': 0.6,
            'n_datapoints_test': 20,
            'transform_scorer_output': False,
            'train_calibration_same_data': False,
        },
        'SET2': {
            'fraction_training': 0.6,
            'n_datapoints_test': 1000,
            'transform_scorer_output': False,
            'train_calibration_same_data': False,
        },
        'calibrate_same1': {
            'fraction_training': .5,
            'n_datapoints_test': 30,
            'transform_scorer_output': False,
            'train_calibration_same_data': [True, False],
        },
        'fraction1': {
            'fraction_training': list(np.arange(0.1, 1.0, 0.1)),
            'n_datapoints_test': 50,
            'transform_scorer_output': False,
            'train_calibration_same_data': False
        },
    }
}

DATA = {
    'current_set_up': ['enfsi'],
    'all': {
        # Either specify a single dataset as `datasets`, in which case the
        # dataset is split into calibration and test pairs according to the
        # specified `fraction_test`, or specify a tuple of 2 datasets, in which
        # case the pairs from the first dataset are used for calibration and
        # the pairs from the second dataset are used for testing.
        'test': {
            'datasets': TestDataset(),
            'fraction_test': .5,
        },
        'enfsi': {
            'datasets': EnfsiDataset(years=[2011, 2012, 2013, 2017]),
            'fraction_test': .2,
        },
        'lfw': {
            'datasets': LfwDataset(),
            'fraction_test': .9,
        },
        'SC': {
            'datasets': SCDataset(image_types=['frontal',
                                               'rotated',
                                               'surveillance']),
            'fraction_test': .9,
        },
<<<<<<< HEAD
        'SC': {
            'datasets': [
                SCDataset(imagetype=['frontal', 'rotated', 'surveillance'])],
            'fraction_test': .9,
=======
        'lfw_sanity_check': {
            'datasets': (LfwDevDataset(True), LfwDevDataset(False)),
            'fraction_test': None  # Can be omitted if `datasets` is a tuple.
        },
        'forenface': {
            'datasets': [ForenFaceDataset()],
            'fraction_test': .5,
>>>>>>> 7a646d47
        }
    }
}

"""
New models/scorers can be added to 'all'.
For the input of an experiment the 'current_set_up' list can be updated.
"""

SCORERS = {
    'current_set_up': ['dummy'],
    'all': {
<<<<<<< HEAD
        'dummy': DummyScorerModel(),
        # TODO: specify tags to use below.
        'openface': Architecture.OPENFACE.get_scorer_model(tag=None),
        'facenet': Architecture.FACENET.get_scorer_model(tag=None),
        'fbdeepface': Architecture.FBDEEPFACE.get_scorer_model(tag=None),
        'vggface': Architecture.VGGFACE.get_scorer_model(tag=None),
        'arcface': Architecture.ARCFACE.get_scorer_model(tag=None)
=======
        # We apply lazy loading to the scorer models since they take up a lot
        # of memory. Each setup has type `Tuple[Architecture, Optional[str]]`.
        # To pin a specific version of a tag, use a colon (':') as a delimiter,
        # e.g. 'my_tag:2'. If no version is specified, the latest version is
        # used by default.
        'dummy': (Architecture.DUMMY, None),
        'openface': (Architecture.OPENFACE, None),
        'facenet': (Architecture.FACENET, None),
        'fbdeepface': (Architecture.FBDEEPFACE, None),
        'vggface': (Architecture.VGGFACE, None),
        'arcface': (Architecture.ARCFACE, None),
        'lfw_sanity_check': (Architecture.VGGFACE, 'lfw_resized_50')
>>>>>>> 7a646d47
    }
}

""" 
New calibrators can be added to 'all'.
For the input of an experiment the 'current_set_up' list can be updated.
"""
CALIBRATORS = {
    'current_set_up': ['logit'],
    'all': {
        'logit': LogitCalibrator(),
        'logit_normalized': NormalizedCalibrator(LogitCalibrator()),
        'KDE': KDECalibrator(),
        'elub_KDE': ELUBbounder(KDECalibrator()),
        'dummy': DummyCalibrator(),
        'fraction': FractionCalibrator(),
        'isotonic': IsotonicCalibrator(add_one=True)
    }
}<|MERGE_RESOLUTION|>--- conflicted
+++ resolved
@@ -81,12 +81,11 @@
                                                'surveillance']),
             'fraction_test': .9,
         },
-<<<<<<< HEAD
         'SC': {
             'datasets': [
                 SCDataset(imagetype=['frontal', 'rotated', 'surveillance'])],
             'fraction_test': .9,
-=======
+        },
         'lfw_sanity_check': {
             'datasets': (LfwDevDataset(True), LfwDevDataset(False)),
             'fraction_test': None  # Can be omitted if `datasets` is a tuple.
@@ -94,7 +93,6 @@
         'forenface': {
             'datasets': [ForenFaceDataset()],
             'fraction_test': .5,
->>>>>>> 7a646d47
         }
     }
 }
@@ -107,15 +105,6 @@
 SCORERS = {
     'current_set_up': ['dummy'],
     'all': {
-<<<<<<< HEAD
-        'dummy': DummyScorerModel(),
-        # TODO: specify tags to use below.
-        'openface': Architecture.OPENFACE.get_scorer_model(tag=None),
-        'facenet': Architecture.FACENET.get_scorer_model(tag=None),
-        'fbdeepface': Architecture.FBDEEPFACE.get_scorer_model(tag=None),
-        'vggface': Architecture.VGGFACE.get_scorer_model(tag=None),
-        'arcface': Architecture.ARCFACE.get_scorer_model(tag=None)
-=======
         # We apply lazy loading to the scorer models since they take up a lot
         # of memory. Each setup has type `Tuple[Architecture, Optional[str]]`.
         # To pin a specific version of a tag, use a colon (':') as a delimiter,
@@ -128,7 +117,6 @@
         'vggface': (Architecture.VGGFACE, None),
         'arcface': (Architecture.ARCFACE, None),
         'lfw_sanity_check': (Architecture.VGGFACE, 'lfw_resized_50')
->>>>>>> 7a646d47
     }
 }
 
