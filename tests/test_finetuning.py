--- conflicted
+++ resolved
@@ -194,35 +194,46 @@
     assert np.all(y_trained == y_restored)
 
 
-<<<<<<< HEAD
 @skip_on_github
 def test_can_finetune_keras_vggface(
         dummy_triplets,
         scratch
 ):
     tem = Architecture.KERAS_VGGFACE.get_triplet_embedding_model()
-=======
+    tem.model_dir = scratch
+    y_original, y_trained, y_restored = finetune_and_embed(tem, dummy_triplets)
+
+    assert not np.all(y_original == y_trained)
+    assert np.all(y_trained == y_restored)
+
+
+@skip_on_github
 def test_can_finetune_lresnet(
         dummy_triplets,
         scratch
 ):
     tem = Architecture.LRESNET.get_triplet_embedding_model()
->>>>>>> f02c97e9
-    tem.model_dir = scratch
-    y_original, y_trained, y_restored = finetune_and_embed(tem, dummy_triplets)
-
-    assert not np.all(y_original == y_trained)
-    assert np.all(y_trained == y_restored)
-
-
-<<<<<<< HEAD
+    tem.model_dir = scratch
+    y_original, y_trained, y_restored = finetune_and_embed(tem, dummy_triplets)
+
+    assert not np.all(y_original == y_trained)
+    assert np.all(y_trained == y_restored)
+
+
 @skip_on_github
 def test_can_finetune_keras_vggface_resnet(
         dummy_triplets,
         scratch
 ):
     tem = Architecture.KERAS_VGGFACE_RESNET.get_triplet_embedding_model()
-=======
+    tem.model_dir = scratch
+    y_original, y_trained, y_restored = finetune_and_embed(tem, dummy_triplets)
+
+    assert not np.all(y_original == y_trained)
+    assert np.all(y_trained == y_restored)
+
+
+@skip_on_github
 def test_can_finetune_ir50m1sm(
         dummy_triplets,
         scratch
@@ -235,12 +246,12 @@
     assert np.all(y_trained == y_restored)
 
 
+@skip_on_github
 def test_can_finetune_ir50asia(
         dummy_triplets,
         scratch
 ):
     tem = Architecture.IR50ASIA.get_triplet_embedding_model()
->>>>>>> f02c97e9
     tem.model_dir = scratch
     y_original, y_trained, y_restored = finetune_and_embed(tem, dummy_triplets)
 
