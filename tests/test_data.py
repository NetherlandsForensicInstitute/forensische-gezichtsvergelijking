import os
from functools import wraps
from typing import List

import cv2
import pytest

from lr_face.data import (FaceImage,
                          FacePair,
                          FaceTriplet,
                          DummyFaceImage,
                          Dataset,
                          EnfsiDataset,
                          ForenFaceDataset,
                          LfwDataset,
                          make_pairs,
                          make_triplets,
<<<<<<< HEAD
                          to_array, split_pairs)
=======
                          to_array,
                          split_by_identity)
from lr_face.models import Architecture
from lr_face.utils import fix_tensorflow_rtx
>>>>>>> 7bceaa08
from tests.src.util import get_project_path, scratch_dir


def dataset_testable(func):
    @wraps(func)
    def wrapper(*args, **kwargs):
        dataset = func(*args, **kwargs)
        if hasattr(dataset, 'RESOURCE_FOLDER'):
            dataset.RESOURCE_FOLDER = get_project_path(dataset.RESOURCE_FOLDER)
        return dataset

    return wrapper


def skip_if_missing_dataset(dataset: Dataset):
    if hasattr(dataset, 'RESOURCE_FOLDER'):
        root = get_project_path(dataset.RESOURCE_FOLDER)
        return pytest.mark.skipif(
            not os.path.exists(root),
            reason=f'{dataset} does not exist'
        )
    raise ValueError(
        'Cannot check for missing dataset without `RESOURCE_FOLDER` attr')


@pytest.fixture
def dummy_images() -> List[FaceImage]:
    ids = [1, 1, 1, 2, 2, 2, 3, 3, 4, 4, 5]
    return [DummyFaceImage(path='', identity=f'TEST-{idx}') for idx in ids]


@pytest.fixture
def dummy_pairs() -> List[FacePair]:
    ids = [1, 1, 1, 2, 2, 2, 3, 3, 4, 4, 5]
    images = [DummyFaceImage(path='', identity=f'TEST-{idx}') for idx in ids]
    return make_pairs(images)


@pytest.fixture
def dummy_triplets() -> List[FaceTriplet]:
    ids = [1, 1, 1, 2, 2, 2, 3, 3, 4, 4, 5]
    images = [DummyFaceImage(path='', identity=f'TEST-{idx}') for idx in ids]
    return make_triplets(images)


@pytest.fixture
@dataset_testable
def enfsi_2011():
    return EnfsiDataset(years=[2011])


@pytest.fixture
@dataset_testable
def enfsi_all():
    return EnfsiDataset(years=[2011, 2012, 2013, 2017])


@pytest.fixture
@dataset_testable
def forenface():
    return ForenFaceDataset()


@pytest.fixture
@dataset_testable
def lfw():
    return LfwDataset()


@pytest.fixture()
def scratch():
    yield from scratch_dir('scratch/test_data')


###############
# `FaceImage` #
###############

def test_get_image(dummy_images, scratch):
    width = 100
    height = 50
    resolution = (height, width)
    image = dummy_images[0].get_image(resolution, normalize=False)
    image_path = os.path.join(scratch, 'tmp.jpg')
    cv2.imwrite(image_path, image)
    face_image = FaceImage(image_path, dummy_images[0].identity)
    reloaded_image = face_image.get_image(resolution)
    assert reloaded_image.shape == (*resolution, 3)


#################
# `FaceTriplet` #
#################

def test_face_triplet_raises_exception_on_wrong_identities():
    anchor = FaceImage('', identity='A')
    false_positive = FaceImage('', identity='B')
    true_positive = FaceImage('', identity='A')
    false_negative = FaceImage('', identity='A')
    true_negative = FaceImage('', identity='B')
    with pytest.raises(ValueError):
        FaceTriplet(anchor, false_positive, true_negative)
    with pytest.raises(ValueError):
        FaceTriplet(anchor, true_positive, false_negative)
    with pytest.raises(ValueError):
        FaceTriplet(anchor, false_positive, false_negative)


################
# `LfwDataset` #
################

@skip_if_missing_dataset(LfwDataset)
def test_lfw_dataset_has_correct_num_images(lfw):
    assert len(lfw.images) == 13233


@skip_if_missing_dataset(LfwDataset)
def test_lfw_dataset_has_correct_num_pairs(lfw):
    assert len(lfw.pairs) == 6000


##################
# `EnfsiDataset` #
##################

@skip_if_missing_dataset(EnfsiDataset)
def test_enfsi_dataset_has_correct_num_images(enfsi_all):
    assert len(enfsi_all.images) == 270


@skip_if_missing_dataset(EnfsiDataset)
def test_enfsi_dataset_has_correct_num_pairs(enfsi_all):
    assert len(enfsi_all.pairs) == 135
    assert all([a.meta['idx'] == b.meta['idx'] for a, b in enfsi_all.pairs])


###############
# `ForenFace` #
###############

@skip_if_missing_dataset(ForenFaceDataset)
def test_forenface_dataset_has_correct_num_images(forenface):
    assert len(forenface.images) == 2476


@skip_if_missing_dataset(ForenFaceDataset)
def test_forenface_dataset_has_correct_num_pairs(forenface):
    assert len(forenface.pairs) == 60798


##################
# `make_pairs()` #
##################

def test_make_pairs_positive_and_negative_no_n(dummy_images):
    pairs = make_pairs(dummy_images, same=None, n=None)
    positive_pairs = [p for p in pairs if p.same_identity]
    negative_pairs = [p for p in pairs if not p.same_identity]
    assert len(positive_pairs) == len(negative_pairs) == 8
    assert positive_pairs[0].first.identity == 'TEST-1'
    assert positive_pairs[1].first.identity == 'TEST-1'
    assert positive_pairs[2].first.identity == 'TEST-1'
    assert positive_pairs[3].first.identity == 'TEST-2'
    assert positive_pairs[4].first.identity == 'TEST-2'
    assert positive_pairs[5].first.identity == 'TEST-2'
    assert positive_pairs[6].first.identity == 'TEST-3'
    assert positive_pairs[7].first.identity == 'TEST-4'


def test_make_pairs_positive_and_negative_fixed_n(dummy_images):
    n = 8
    pairs = make_pairs(dummy_images, same=None, n=n)
    assert len(pairs) == n


def test_make_pairs_positive_and_negative_fixed_n_odd(dummy_images):
    n = 7
    pairs = make_pairs(dummy_images, same=None, n=n)
    assert len(pairs) == n


def test_make_pairs_positive_and_negative_large_n(dummy_images):
    n = 10000
    pairs = make_pairs(dummy_images, same=None, n=n)
    assert len(pairs) == 16


def test_make_pairs_positive_only_no_n(dummy_images):
    pairs = make_pairs(dummy_images, same=True, n=None)
    positive_pairs = [p for p in pairs if p.same_identity]
    assert len(positive_pairs) == len(pairs) == 8
    assert positive_pairs[0].first.identity == 'TEST-1'
    assert positive_pairs[1].first.identity == 'TEST-1'
    assert positive_pairs[2].first.identity == 'TEST-1'
    assert positive_pairs[3].first.identity == 'TEST-2'
    assert positive_pairs[4].first.identity == 'TEST-2'
    assert positive_pairs[5].first.identity == 'TEST-2'
    assert positive_pairs[6].first.identity == 'TEST-3'
    assert positive_pairs[7].first.identity == 'TEST-4'


def test_make_pairs_positive_only_fixed_n(dummy_images):
    n = 8
    pairs = make_pairs(dummy_images, same=True, n=n)
    positive_pairs = [p for p in pairs if p.same_identity]
    assert len(positive_pairs) == len(pairs) == 8


def test_make_pairs_positive_only_fixed_n_odd(dummy_images):
    n = 7
    pairs = make_pairs(dummy_images, same=True, n=n)
    positive_pairs = [p for p in pairs if p.same_identity]
    assert len(positive_pairs) == len(pairs) == 7


def test_make_pairs_positive_only_large_n(dummy_images):
    n = 10000
    pairs = make_pairs(dummy_images, same=True, n=n)
    positive_pairs = [p for p in pairs if p.same_identity]
    assert len(positive_pairs) == len(pairs) == 8


def test_make_pairs_negative_only_no_n(dummy_images):
    pairs = make_pairs(dummy_images, same=False, n=None)
    negative_pairs = [p for p in pairs if not p.same_identity]
    assert len(negative_pairs) == len(pairs) == 94
    assert negative_pairs[0].first.identity == 'TEST-1'
    assert negative_pairs[24].first.identity == 'TEST-2'
    assert negative_pairs[48].first.identity == 'TEST-3'
    assert negative_pairs[66].first.identity == 'TEST-4'
    assert negative_pairs[84].first.identity == 'TEST-5'


def test_make_pairs_negative_only_fixed_n(dummy_images):
    n = 48
    pairs = make_pairs(dummy_images, same=False, n=n)
    negative_pairs = [p for p in pairs if not p.same_identity]
    assert len(negative_pairs) == len(pairs) == n


def test_make_pairs_negative_only_fixed_n_odd(dummy_images):
    n = 47
    pairs = make_pairs(dummy_images, same=False, n=n)
    negative_pairs = [p for p in pairs if not p.same_identity]
    assert len(negative_pairs) == len(pairs) == n


def test_make_pairs_negative_only_large_n(dummy_images):
    n = 10000
    pairs = make_pairs(dummy_images, same=False, n=n)
    negative_pairs = [p for p in pairs if not p.same_identity]
    assert len(negative_pairs) == len(pairs) == n


##################
# `EnfsiDataset` #
##################

@skip_if_missing_dataset(EnfsiDataset)
def test_enfsi_dataset_has_correct_num_images(enfsi_all):
    assert len(enfsi_all.images) == 270


@skip_if_missing_dataset(EnfsiDataset)
def test_enfsi_dataset_has_correct_num_pairs(enfsi_all):
    assert len(enfsi_all.pairs) == 135
    assert all([a.meta['idx'] == b.meta['idx'] for a, b in enfsi_all.pairs])


###############
# `ForenFace` #
###############

@skip_if_missing_dataset(ForenFaceDataset)
def test_forenface_dataset_has_correct_num_images(forenface):
    assert len(forenface.images) == 2476


#####################
# `make_triplets()` #
#####################

def test_make_triplets_one_pair_per_identity():
    n = 10
    data = [DummyFaceImage('', str(i // 2)) for i in range(n)]
    triplets = make_triplets(data)
    assert len(triplets) == 5
    for i, (anchor, positive, negative) in enumerate(triplets):
        assert anchor is data[2 * i]
        assert positive is data[2 * i + 1]


def test_make_triplets_six_pairs_per_identity():
    n = 40
    data = [DummyFaceImage('', str(i // 4)) for i in range(n)]
    triplets = make_triplets(data)
    assert len(triplets) == 60


################
# `to_array()` #
################

def test_face_images_to_array(dummy_images):
    resolution = (50, 100)
    array = to_array(dummy_images, resolution=resolution)
    assert array.shape == (len(dummy_images), *resolution, 3)


def test_face_images_to_array_with_various_resolutions(dummy_images, scratch):
    face_images = []
    for i, dummy_image in enumerate(dummy_images):
        image = dummy_image.get_image(normalize=False)
        dimensions = (50 + i, 100)
        image = cv2.resize(image, dimensions)
        image_path = os.path.join(scratch, f'tmp_{i}.jpg')
        cv2.imwrite(image_path, image)
        face_images.append(FaceImage(image_path, dummy_images[0].identity))

    # Should raise an exception, because we do not allow `to_array` to accept
    # images of various shapes.
    with pytest.raises(ValueError):
        to_array(face_images)


def test_zero_face_images_to_array():
    with pytest.raises(ValueError):
        to_array([])


def test_face_pairs_to_array(dummy_pairs):
    resolution = (50, 100)
    left, right = to_array(dummy_pairs, resolution=resolution)
    expected_shape = (len(dummy_pairs), *resolution, 3)
    assert left.shape == expected_shape
    assert right.shape == expected_shape


def test_face_triplets_to_array(dummy_triplets):
    resolution = (50, 100)
    anchors, positives, negatives = to_array(
        dummy_triplets,
        resolution=resolution
    )
    expected_shape = (len(dummy_triplets), *resolution, 3)
    assert anchors.shape == expected_shape
    assert positives.shape == expected_shape
    assert negatives.shape == expected_shape


#########################
# `split_by_identity()` #
#########################

def test_split_by_identity(dummy_images):
    """
    Tests that `split_by_identity` results in two disjoint sets of images in
    terms of their identity.
    """

    # Since the results are random we run the test 10 times.
    for _ in range(10):
        train, test = split_by_identity(
            dummy_images,
            test_size=0.2
        )

        unique_train_identities = set(x.identity for x in train)
        unique_test_identities = set(x.identity for x in test)
        assert not unique_train_identities.intersection(unique_test_identities)<|MERGE_RESOLUTION|>--- conflicted
+++ resolved
@@ -15,14 +15,10 @@
                           LfwDataset,
                           make_pairs,
                           make_triplets,
-<<<<<<< HEAD
-                          to_array, split_pairs)
-=======
                           to_array,
                           split_by_identity)
 from lr_face.models import Architecture
 from lr_face.utils import fix_tensorflow_rtx
->>>>>>> 7bceaa08
 from tests.src.util import get_project_path, scratch_dir
 
 
