--- conflicted
+++ resolved
@@ -84,7 +84,6 @@
 
 
 @skip_on_github
-<<<<<<< HEAD
 def test_embedding_size_keras_vggface():
     assert Architecture.KERAS_VGGFACE.embedding_size == 4096
 
@@ -92,7 +91,9 @@
 @skip_on_github
 def test_embedding_size_keras_vggface_resnet():
     assert Architecture.KERAS_VGGFACE_RESNET.embedding_size == 2048
-=======
+
+
+@skip_on_github
 def test_resolution_arcface():
     assert Architecture.ARCFACE.resolution == (112, 112)
 
@@ -129,5 +130,4 @@
 
 @skip_on_github
 def test_embedding_size_ir50asia():
-    assert Architecture.IR50ASIA.embedding_size == 512
->>>>>>> f02c97e9
+    assert Architecture.IR50ASIA.embedding_size == 512