--- conflicted
+++ resolved
@@ -73,10 +73,6 @@
         if resolution:
             res = cv2.resize(res, (resolution[1], resolution[0]))
         if normalize:
-<<<<<<< HEAD
-            # TODO : Check if image is already normalized before dividing.
-=======
->>>>>>> 7a646d47
             res = res / 255
         return res
 
@@ -373,30 +369,18 @@
 class SCDataset(Dataset):
     RESOURCE_FOLDER = os.path.join('resources', 'SCface')
 
-<<<<<<< HEAD
-    def __init__(self, imagetype: List[str]):
-        self.imagetype = imagetype
-=======
     def __init__(self, image_types: List[str]):
         self.image_types = image_types
->>>>>>> 7a646d47
 
     @property
     @cache
     def images(self) -> List[FaceImage]:
         data = []
 
-<<<<<<< HEAD
-        for type in self.imagetype:
-            if type == 'frontal':
-                folder = os.path.join(self.RESOURCE_FOLDER,
-                                      'mugshot_frontal_cropped_all')
-=======
         for image_type in self.image_types:
             if image_type == 'frontal':
                 folder = os.path.join(
                     self.RESOURCE_FOLDER, 'mugshot_frontal_cropped_all')
->>>>>>> 7a646d47
                 for filename in os.listdir(folder):
                     path = os.path.join(folder, filename)
                     identity = filename[0:3]
@@ -407,24 +391,14 @@
                         source=str(self),
                         meta={
                             'cropped': True,
-<<<<<<< HEAD
-=======
-                            'pose': 'frontal',
->>>>>>> 7a646d47
                             'cam': None,
                             'dist': None
                         }
                     ))
 
-<<<<<<< HEAD
-            elif type == 'rotated':
-                folder = os.path.join(self.RESOURCE_FOLDER,
-                                      'mugshot_rotation_all')
-=======
             elif image_type == 'rotated':
                 folder = os.path.join(
                     self.RESOURCE_FOLDER, 'mugshot_rotation_all')
->>>>>>> 7a646d47
 
                 for filename in os.listdir(folder):
                     path = os.path.join(folder, filename)
@@ -443,25 +417,14 @@
                         source=str(self),
                         meta={
                             'cropped': False,
-<<<<<<< HEAD
-=======
-                            'pose': pose,
->>>>>>> 7a646d47
                             'cam': None,
                             'dist': None
                         }
                     ))
 
-<<<<<<< HEAD
-            elif type == 'surveillance':
-                folder = os.path.join(self.RESOURCE_FOLDER,
-                                      'surveillance_cameras_all')
-=======
             elif image_type == 'surveillance':
                 folder = os.path.join(
                     self.RESOURCE_FOLDER, 'surveillance_cameras_all')
->>>>>>> 7a646d47
-
                 for filename in os.listdir(folder):
                     path = os.path.join(folder, filename)
                     name, file_extension = os.path.splitext(filename)
@@ -480,10 +443,6 @@
                         source=str(self),
                         meta={
                             'cropped': True,
-<<<<<<< HEAD
-=======
-                            'pose': 'frontal',
->>>>>>> 7a646d47
                             'cam': cam,
                             'dist': dist
                         }
@@ -491,15 +450,8 @@
 
             else:
                 raise ValueError(
-<<<<<<< HEAD
-                    f'Imagetype string value {type} is incorrect '
-                    f'(frontal, rotated, surveillance)')
-
-        return data
-=======
                     f'Imagetype string value {image_type} is incorrect, should'
                     f'be one of frontal, rotated or surveillance')
-
         return data
 
 
@@ -526,7 +478,6 @@
 
     def __str__(self):
         return f'{super().__str__()}[training={self.training}]'
->>>>>>> 7a646d47
 
 
 class EnfsiDataset(Dataset):
