--- conflicted
+++ resolved
@@ -56,7 +56,16 @@
     # metadata about the image can be stored.
     meta: Dict[str, Any] = None
 
-<<<<<<< HEAD
+    # Defaults to none, which means there is no annotation available
+    # for the property.
+    yaw: Yaw = None
+    pitch: Pitch = None
+    headgear: bool = None
+    glasses: bool = None
+    beard: bool = None
+    other_occlusions: bool = None
+    low_quality: bool = None
+
     @property
     def resolution_bin(self):
         """
@@ -69,16 +78,7 @@
         if m_pixels < 0.1:
             return 'MEDIUM'
         return 'GOOD'
-=======
-    # Defaults to none, which means there is no annotation available for the property.
-    yaw: Yaw = None
-    pitch: Pitch = None
-    headgear: bool = None
-    glasses: bool = None
-    beard: bool = None
-    other_occlusions: bool = None
-    low_quality: bool = None
->>>>>>> bfcd9260
+
 
     @cache
     def get_image(
