--- conflicted
+++ resolved
@@ -213,10 +213,6 @@
     """
     A thin wrapper around `lru_cache` so we don't have to specify a `maxsize`.
     """
-<<<<<<< HEAD
-    # return lru_cache(maxsize=None)(func)
-    return func
-=======
     return lru_cache(maxsize=None)(func)
 
 
@@ -300,4 +296,3 @@
         df_enfsi = df_enfsi.append(df_temp)
 
     return df_enfsi.replace('-', 0)
->>>>>>> db10a26f
