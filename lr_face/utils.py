--- conflicted
+++ resolved
@@ -256,18 +256,12 @@
     return lru_cache(maxsize=None)(func)
 
 
-<<<<<<< HEAD
 def save_predicted_lrs(lr_system,
                        test_pairs,
                        lr_predicted,
                        make_plots_and_save_as):
     output_file = f'{make_plots_and_save_as}_lr_results.csv'
-=======
-def save_predicted_lrs(params_dict, test_pairs, lr_predicted,
-                       experiment_name):
-    output_file = os.path.join('.', 'output',
-                               f'{experiment_name}_lr_results.csv')
->>>>>>> fdebf24b
+    experiment_id = os.path.split(make_plots_and_save_as)[-1]
 
     # TODO: dataset toevoegen als dit leesbaar is
     field_names = ['scorers', 'calibrators', 'experiment_id', 'pair_id',
@@ -275,18 +269,18 @@
 
     rows_to_write = []
     for lr, pair in zip(lr_predicted, test_pairs):
+        first, second = pair
         # only save for enfsi pairs
-        if pair.first.identity[0:5] == 'ENFSI' \
-                and pair.first.meta['year'] == pair.second.meta['year'] \
-                and pair.first.meta['idx'] == pair.second.meta['idx']:
-            pair_id = f"enfsi_{pair.first.meta['year']}_" \
-                      f"{pair.first.meta['idx']}"
-            rows_to_write.append([params_dict['scorers'],
-                                 params_dict['calibrators'],
-                                 params_dict['experiment_id'],
-                                 pair_id,
-                                 np.log10(lr),
-                                 ])
+        if first.identity[0:5] == 'ENFSI' \
+                and first.meta['year'] == second.meta['year'] \
+                and first.meta['idx'] == second.meta['idx']:
+            pair_id = f"enfsi_{first.meta['year']}_" \
+                      f"{first.meta['idx']}"
+            rows_to_write.append([lr_system.scorer,
+                                  lr_system.calibrator,
+                                  experiment_id,
+                                  pair_id,
+                                  np.log10(lr)])
 
     if rows_to_write:
         if not os.path.exists(output_file):
@@ -296,28 +290,7 @@
 
         with open(output_file, 'a+', newline='') as f:
             csv_writer = writer(f, delimiter=',')
-<<<<<<< HEAD
-            csv_writer.writerow(field_names)
-
-    experiment_id = os.path.split(make_plots_and_save_as)[-1]
-    with open(output_file, 'a+', newline='') as f:
-        csv_writer = writer(f, delimiter=',')
-        for i in range(len(lr_predicted)):
-            first, second = test_pairs[i]
-            # check if a test_pair is a proper ENFSI pair:
-            # TODO: should this be in our generic pipeline if it's ENFSI specific?
-            if first.identity[0:5] == 'ENFSI' \
-                    and first.meta['year'] == second.meta['year'] \
-                    and first.meta['idx'] == second.meta['idx']:
-                csv_writer.writerow([lr_system.scorer,
-                                     lr_system.calibrator,
-                                     experiment_id,
-                                     f"enfsi_{first.meta['year']}_{first.meta['idx']}",
-                                     lr_predicted[i],
-                                     ])
-=======
             csv_writer.writerows(rows_to_write)
->>>>>>> fdebf24b
 
 
 def get_enfsi_lrs():
@@ -361,11 +334,7 @@
         df_temp = df_temp.loc[
             df_temp['pictures'].isin(range(1, enfsi_data[year][
                 'no_of_pictures'] + 1))]
-<<<<<<< HEAD
-        df_temp = df_temp.rename(columns=dict([[i, f'{year}-{i}'] for i in
-=======
         df_temp = df_temp.rename(columns=dict([(i, f'{year}-{i}') for i in
->>>>>>> fdebf24b
                                                range(100)]))
         df_temp['pair_id'] = df_temp.apply(
             lambda row: f'enfsi_{year}_{row.pictures}', axis=1)
