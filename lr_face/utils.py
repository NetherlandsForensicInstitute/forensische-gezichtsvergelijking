import argparse
import os
import re
<<<<<<< HEAD
from functools import lru_cache
=======
from csv import writer
>>>>>>> 203f3ff6

import cv2
import numpy as np
import tensorflow as tf
import pandas as pd
from keras.preprocessing import image


def write_output(df, experiment_name):
    # %H:%M:%S -> : (colon) werkt niet in windows
    output_file = os.path.join('.', 'output',
                               f'{experiment_name}_experiments_results.csv')
    with open(output_file, 'w+') as f:
        df.to_csv(f, header=True)


def parser_setup():
    """
    Function that sets the different CL flags that can be used to run the project.

    :return: parser (ArgumentParser object)
    """
    parser = argparse.ArgumentParser(
        description='Run one or more calibration experiments')

    parser.add_argument('--data', '-d',
                        help='Select the type or set of data to be used. Codes can be found in' +
                             '\'params.py\' e.g.: SIM1. Defaults to settings in \'current_set_up\'',
                        nargs='+')
    parser.add_argument('--scorer', '-s',
                        help='Select the scorer to be used. Codes can be found in \'params.py\',' +
                             'e.g.: GB. Defaults to settings in \'current_set_up\'',
                        nargs='+')
    parser.add_argument('--calibrator', '-c',
                        help='Select the calibrator to be used. Codes can be found in \'params.py\',' +
                             'e.g.: KDE. Defaults to settings in \'current_set_up\'',
                        nargs='+')
    parser.add_argument('--params', '-p',
                        help='Select the parameter set(s) to be used. Codes can be found in \'params.py\',' +
                             'e.g.: SET1. Defaults to settings in \'current_set_up\'',
                        nargs='+')
    return parser


def parse_object_string(obj_string, name_only=False):
    """
    Function to parse objectstrings in parameter dataframe such as:
    obj_string = "LogisticRegression(C=1.0, class_weight=None, dual=False, fit_intercept=True,
                   intercept_scaling=1, l1_ratio=None, max_iter=100,
                   multi_class='warn', n_jobs=None, penalty='l2',
                   random_state=None, solver='liblinear', tol=0.0001, verbose=0,
                   warm_start=False)"
    If string does not have a FunctionName(flag=value) setup but a FunctionName(value) setup, the value is set to the
    key and the value is set to None (e.g. body: { value: None }
    :param obj_string:
    :param name_only:
    :return: dictionary with keys name and body
        e.g. {name: LogisticRegression, body: {class_weight: None, dual: False}}
    """
    obj_dict = {'name': None, 'body': None}
    if obj_string is not None and obj_string not in ['None', 'nan']:
        obj_string = obj_string.replace('\r', '').replace('\n', '')
        name_match = re.findall(r'[a-zA-Z]+(?=\()', obj_string)
        obj_dict["name"] = "_".join(name_match)
        if not name_only:
            body_match = re.search(r'(?<=\().+(?=\)$)', obj_string).group()
            if len(name_match) > 1:
                body_match = re.search(r'\(.*?\)', body_match).group()[1:-1]
            if body_match is not None:
                body_arr = body_match.split(',')
                obj_dict['body'] = {}
                for par in body_arr:
                    key_val = par.split('=')
                    if len(key_val) == 2:
                        obj_dict['body'][key_val[0].strip()] = key_val[
                            1].strip()
                    else:
                        obj_dict['body'][key_val[0].strip()] = None
    return obj_dict


def process_dataframe(df):
    """
    Processes the output dataframe of a series of experiments to add columns used in data exploration
    :param df: DataFrame
    :return: processed DataFrame
    """
    make_name_columns = {
        # new column name : old column name
        'scorer_name': 'scorers',
        'calibrator_name': 'calibrators',
        'h1_name': 'h1_distribution',
        'h2_name': 'h2_distribution',
        'test_distribution': 'test_set'
    }
    for new_column, old_column in make_name_columns.items():
        try:
            df[new_column] = df.apply(
                lambda row: get_function_names(row[old_column]), axis=1)
        except (KeyError, AttributeError):
            df[new_column] = None

    # Cast to string columns:
    df['fraction_training'] = round(df['fraction_training'], 1).astype(str)
    df['train_calibration_same_data'] = df[
        'train_calibration_same_data'].astype(str)

    make_parameter_columns = [
        # old column name: parameter name (new column is [old column name]_[parameter name])
        ['scorers', 'class_weight'],
        ['calibrators', 'class_weight'],
    ]
    for column, parameter in make_parameter_columns:
        new_column = column + "_" + parameter
        try:
            df[new_column] = df.apply(
                lambda row: get_parameter_value(row[column], parameter),
                axis=1)
        except (KeyError, AttributeError):
            df[new_column] = None

    make_concatenated_columns = {
        # new column name: columns to concatenate
        'lr_system': ['scorer_name', 'calibrator_name'],
        'distr': ['h1_name', 'h2_name'],
        'samedata_scorer': ['scorer_name', 'train_calibration_same_data'],
        'weighted_scorer_label': ['scorer_name', 'scorers_class_weight'],
        'weighted_calibrator_label': ['calibrator_name',
                                      'calibrators_class_weight'],
        'weighted': ['scorers_class_weight', 'calibrators_class_weight']
    }
    for new_column, column_list in make_concatenated_columns.items():
        df = concat_columns(df, column_list, new_column)

    return df


def get_function_names(row):
    """
    Parses function string in row into a dictionary and returns the function name
    e.g. for row Gaussian(dimensions=3, mean=1, sigma=1) returns Gaussian

    :param row: Row in pandas DataFrame; expects single column
    :return: string
    """
    if row != str:
        parsed = parse_object_string(str(row), name_only=True)
    return parsed['name']


def get_parameter_value(row, parameter):
    """
    Returns the parameter value passed to the function string in row
    e.g. for row Gaussian(dimensions=3, mean=1, sigma=1) and parameter dimensions, 3 is returned
    if the parameter does not exist in the function string/row, None is returned

    :param row: Row in pandas DataFrame; expects single column
    :param parameter: parameter to return
    :return: value of parameter
    """
    parsed = parse_object_string(str(row))
    value = None
    if parsed['body'] is not None and parameter in parsed['body']:
        value = parsed['body'][parameter]
    return value


def concat_columns(df, column_names, output_column_name, separator='-'):
    """
    Concatenates the (string) values in columns listed in column_names using a separator and saves output in column
    output_column_name

    :param df: DataFrame
    :param column_names: list of column names to concatenate
    :param output_column_name: name of output column
    :param separator: concatenation seperator, defaults to -
    :return: DataFrame with output column
    """
    assert len(column_names) >= 1
    df[output_column_name] = df[column_names[0]].astype(str)
    for i in range(1, len(column_names)):
        df[output_column_name] += separator + df[column_names[i]].astype(str)
    return df


def get_facevacs_lrs():
    """
    reads the facevacs scores from disk and does an ad hoc calibration
    (could cause overfitting). better option would be to get the API working
    :return:
    """
    # read in the scores
    df = pd.read_excel(os.path.join('resources', 'enfsi',
                                    'results_ENFSI_FaceVacs.xlsx'))
    df.columns = ['year', 'query', 'score', 'remarks']
    del df['remark']
    # drop those without scores
    df.dropna(inplace=True)

    # do ad hoc calibration
    # TODO

    # add pair id
    df['pair_id'] = df.apply(
            lambda row: f'enfsi_{int(row.year)}_{int(row.query)}', axis=1)
    return df[['pair_id', 'score']]


def resize_and_normalize(img, target_size):
    right_size_img = cv2.resize(img, target_size)

    img_pixels = image.img_to_array(right_size_img)
    img_pixels = np.expand_dims(img_pixels, axis=0)

    # normalize input in [0, 1]
    img_pixels /= 255

    return img_pixels


def fix_tensorflow_rtx():
    """
    A fix to make tensorflow-gpu work with RTX cards (or at least the 2700).
    """
    gpu_devices = tf.config.experimental.list_physical_devices('GPU')
    for device in gpu_devices:
        tf.config.experimental.set_memory_growth(device, True)


<<<<<<< HEAD
def cache(func):
    """
    A thin wrapper around `lru_cache` so we don't have to specify a `maxsize`.
    """
    return lru_cache(maxsize=None)(func)
=======
def save_predicted_lrs(params_dict, data_provider, lr_predicted,
                       experiment_name):

    output_file = os.path.join('.', 'output',
                               f'{experiment_name}_lr_results.csv')

    # TODO: dataset toevoegen als dit leesbaar is
    field_names = ['scorers', 'calibrators', 'experiment_id', 'pair_id', 'LR']

    if not os.path.exists(output_file):
        with open(output_file, 'w', newline='') as f:
            csv_writer = writer(f, delimiter=',')
            csv_writer.writerow(field_names)

    with open(output_file, 'a+', newline='') as f:
        csv_writer = writer(f, delimiter=',')
        for i in range(len(lr_predicted)):
            csv_writer.writerow([params_dict['scorers'],
                                 params_dict['calibrators'],
                                 params_dict['experiment_id'],
                                 data_provider.ids_test[i],
                                 lr_predicted[i],
                                 ])
    # TODO: evt alleen van enfsi-data de gegevens opslaan
>>>>>>> 203f3ff6
<|MERGE_RESOLUTION|>--- conflicted
+++ resolved
@@ -1,11 +1,8 @@
 import argparse
 import os
 import re
-<<<<<<< HEAD
 from functools import lru_cache
-=======
 from csv import writer
->>>>>>> 203f3ff6
 
 import cv2
 import numpy as np
@@ -235,14 +232,14 @@
         tf.config.experimental.set_memory_growth(device, True)
 
 
-<<<<<<< HEAD
 def cache(func):
     """
     A thin wrapper around `lru_cache` so we don't have to specify a `maxsize`.
     """
     return lru_cache(maxsize=None)(func)
-=======
-def save_predicted_lrs(params_dict, data_provider, lr_predicted,
+
+
+def save_predicted_lrs(params_dict, test_pairs, lr_predicted,
                        experiment_name):
 
     output_file = os.path.join('.', 'output',
@@ -258,12 +255,17 @@
 
     with open(output_file, 'a+', newline='') as f:
         csv_writer = writer(f, delimiter=',')
-        for i in range(len(lr_predicted)):
-            csv_writer.writerow([params_dict['scorers'],
+        for lr, pair in zip(lr_predicted, test_pairs):
+             # only save for enfsi pairs
+             if 'idx' in pair.first.meta \
+                    and pair.first.meta['year'] == pair.second.meta['year'] \
+                    and pair.first.meta['idx'] == pair.second.meta['idx']:
+                pair_id='enfsi_'+pair.first.meta['year']+'_'+pair.first.meta[
+                    'idx'],
+                csv_writer.writerow([params_dict['scorers'],
                                  params_dict['calibrators'],
                                  params_dict['experiment_id'],
-                                 data_provider.ids_test[i],
-                                 lr_predicted[i],
+                                 pair_id,
+                                 lr,
                                  ])
-    # TODO: evt alleen van enfsi-data de gegevens opslaan
->>>>>>> 203f3ff6
+    # TODO: evt alleen van enfsi-data de gegevens opslaan