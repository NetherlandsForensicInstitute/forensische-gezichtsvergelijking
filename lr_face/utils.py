--- conflicted
+++ resolved
@@ -2,11 +2,8 @@
 import os
 import pandas as pd
 import re
-<<<<<<< HEAD
 from csv import writer
-=======
 from functools import lru_cache
->>>>>>> 153c73d8
 
 import cv2
 import numpy as np
@@ -212,8 +209,14 @@
         tf.config.experimental.set_memory_growth(device, True)
 
 
-<<<<<<< HEAD
-def save_predicted_lrs(params_dict, data_provider, lr_predicted,
+def cache(func):
+    """
+    A thin wrapper around `lru_cache` so we don't have to specify a `maxsize`.
+    """
+    return lru_cache(maxsize=None)(func)
+
+
+def save_predicted_lrs(params_dict, test_pairs, lr_predicted,
                        experiment_name):
 
     output_file = os.path.join('.', 'output',
@@ -230,12 +233,18 @@
     with open(output_file, 'a+', newline='') as f:
         csv_writer = writer(f, delimiter=',')
         for i in range(len(lr_predicted)):
-            csv_writer.writerow([params_dict['scorers'],
-                                 params_dict['calibrators'],
-                                 params_dict['experiment_id'],
-                                 data_provider.ids_test[i],
-                                 lr_predicted[i],
-                                 ])
+            test_pair = test_pairs[i]
+            # check if a test_pair is a proper ENFSI pair:
+            if test_pair.first.identity[0:5] == 'ENFSI' and \
+               test_pair.first.meta['year'] == test_pair.second.meta['year'] \
+                    and \
+               test_pair.first.meta['idx'] == test_pair.second.meta['idx']:
+                csv_writer.writerow([params_dict['scorers'],
+                                     params_dict['calibrators'],
+                                     params_dict['experiment_id'],
+                                     f"enfsi_{test_pair.first.meta['year']}_{test_pair.first.meta['idx']}",
+                                     lr_predicted[i],
+                                     ])
     # TODO: evt alleen van enfsi-data de gegevens opslaan
 
 
@@ -281,17 +290,10 @@
             df_temp['pictures'].isin(range(1, enfsi_data[year][
                 'no_of_pictures'] + 1))]
         df_temp = df_temp.rename(columns=dict([[i, f'{year}-{i}'] for i in
-                                               range(100)]))
+                                                range(100)]))
         df_temp['pair_id'] = df_temp.apply(
             lambda row: f'enfsi_{year}_{row.pictures}', axis=1)
 
         df_enfsi = df_enfsi.append(df_temp)
 
-    return df_enfsi.replace('-', 0)
-=======
-def cache(func):
-    """
-    A thin wrapper around `lru_cache` so we don't have to specify a `maxsize`.
-    """
-    return lru_cache(maxsize=None)(func)
->>>>>>> 153c73d8
+    return df_enfsi.replace('-', 0)