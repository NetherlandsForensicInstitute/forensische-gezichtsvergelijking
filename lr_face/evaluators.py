from typing import Dict, Optional, List

import matplotlib.pyplot as plt
import numpy as np
from lir import Xy_to_Xn, calculate_cllr, CalibratedScorer, ELUBbounder, \
    plot_score_distribution_and_calibrator_fit
from sklearn.metrics import accuracy_score, roc_auc_score

<<<<<<< HEAD
from lr_face.data import FacePair
=======
>>>>>>> db10a26f
from lr_face.utils import save_predicted_lrs
from lr_face.data import FacePair


def plot_lr_distributions(predicted_log_lrs, y, savefig=None, show=None):
    """
    Plots the 10log LRs generated for the two hypotheses by the fitted system.
    """
    plt.figure(figsize=(10, 10), dpi=100)
    points0, points1 = Xy_to_Xn(predicted_log_lrs, y)
    plt.hist(points0, bins=20, alpha=.25, density=True)
    plt.hist(points1, bins=20, alpha=.25, density=True)
    plt.xlabel('10log LR')
    if savefig is not None:
        plt.savefig(savefig)
        plt.close()
    if show or savefig is None:
        plt.show()


def plot_performance_as_function_of_resolution(scores,
                                               test_pairs: List[FacePair],
                                               y_test,
                                               show_ratio: bool = False,
                                               savefig: Optional[str] = None,
                                               show: Optional[bool] = None):
    """
    plots the scores as a function of the minimum resolution found on the
    two images of the pair, coloured by ground truth
    """
    plt.figure(figsize=(10, 10), dpi=100)

    if show_ratio:
        resolutions = [np.prod(pair.first.get_image().shape[:2])/
                       np.prod(pair.second.get_image().shape[:2]) for
                       pair in test_pairs]
        label = 'ratio pixels'
    else:
        resolutions = [min(np.prod(pair.first.get_image().shape[:2]),
                            np.prod(pair.second.get_image().shape[:2]))/10**6
                       for pair in test_pairs]
        label = 'Mpixels (smallest image)'
    colors = list(map(lambda x: 'blue' if x else 'red', y_test))
    plt.scatter(resolutions, scores, c=colors)
    plt.xlabel(label)
    plt.ylabel('score')
    if savefig is not None:
        plt.savefig(savefig)
        plt.close()
    if show or savefig is None:
        plt.show()


def plot_tippett(predicted_log_lrs, y, savefig=None, show=None):
    """
    Plots the 10log LRs in a Tippett plot.
    """
    xplot = np.linspace(
        start=np.min(predicted_log_lrs),
        stop=np.max(predicted_log_lrs),
        num=100
    )
    lr_0, lr_1 = Xy_to_Xn(predicted_log_lrs, y)
    perc0 = (sum(i > xplot for i in lr_0) / len(lr_0)) * 100
    perc1 = (sum(i > xplot for i in lr_1) / len(lr_1)) * 100

    plt.figure(figsize=(10, 10), dpi=100)
    plt.plot(xplot, perc1, color='b', label=r'LRs given $\mathregular{H_1}$')
    plt.plot(xplot, perc0, color='r', label=r'LRs given $\mathregular{H_2}$')
    plt.axvline(x=0, color='k', linestyle='--')
    plt.xlabel('Log likelihood ratio')
    plt.ylabel('Cumulative proportion')
    plt.title('Tippett plot')
    plt.legend()
    if savefig is not None:
        plt.savefig(savefig)
        plt.close()
    if show or savefig is None:
        plt.show()


def calculate_metrics_dict(scores, y, lr_predicted, label):
    """
    Calculates metrics for an lr system given the predicted LRs.
    """
    X1, X2 = Xy_to_Xn(lr_predicted, y)

    return {'cllr' + label: round(calculate_cllr(X1, X2).cllr, 4),
            'auc' + label: roc_auc_score(y, scores),
            'accuracy' + label: accuracy_score(y, scores > .5)}


def evaluate(lr_system: CalibratedScorer,
<<<<<<< HEAD
             test_pairs: List[FacePair],
             params_dict: dict,
=======
             params_dict: Dict,
             test_pairs: List[FacePair],
>>>>>>> db10a26f
             make_plots_and_save_as: Optional[str] = None,
             experiment_name=None) -> Dict[str, float]:
    """
    Calculates a variety of evaluation metrics and plots data if
    `make_plots_and_save_as` is not None.
    """
    scores = lr_system.scorer.predict_proba(test_pairs)[:, 1]
    lr_predicted = lr_system.calibrator.transform(scores)
    y_test = [int(pair.same_identity) for pair in test_pairs]

    if make_plots_and_save_as:
        calibrator = lr_system.calibrator
        if type(calibrator) == ELUBbounder:
            calibrator = calibrator.first_step_calibrator

        plot_performance_as_function_of_resolution(scores, test_pairs, y_test,
                                                   show_ratio=False,
            savefig=f'{make_plots_and_save_as} scores against resolution.png')

        plot_score_distribution_and_calibrator_fit(
            calibrator,
            scores,
            y_test,
            savefig=f'{make_plots_and_save_as} calibration.png'
        )

        plot_lr_distributions(
            np.log10(lr_predicted),
            y_test,
            savefig=f'{make_plots_and_save_as} lr distribution.png'
        )

        plot_tippett(
            np.log10(lr_predicted),
            y_test,
            savefig=f'{make_plots_and_save_as} tippett.png'
        )

        save_predicted_lrs(params_dict=params_dict,
                           test_pairs=test_pairs,
                           lr_predicted=lr_predicted,
                           experiment_name=experiment_name)

    return calculate_metrics_dict(
        scores,
        y_test,
        lr_predicted,
        label=''
    )<|MERGE_RESOLUTION|>--- conflicted
+++ resolved
@@ -6,12 +6,8 @@
     plot_score_distribution_and_calibrator_fit
 from sklearn.metrics import accuracy_score, roc_auc_score
 
-<<<<<<< HEAD
 from lr_face.data import FacePair
-=======
->>>>>>> db10a26f
 from lr_face.utils import save_predicted_lrs
-from lr_face.data import FacePair
 
 
 def plot_lr_distributions(predicted_log_lrs, y, savefig=None, show=None):
@@ -103,13 +99,8 @@
 
 
 def evaluate(lr_system: CalibratedScorer,
-<<<<<<< HEAD
-             test_pairs: List[FacePair],
-             params_dict: dict,
-=======
              params_dict: Dict,
              test_pairs: List[FacePair],
->>>>>>> db10a26f
              make_plots_and_save_as: Optional[str] = None,
              experiment_name=None) -> Dict[str, float]:
     """
