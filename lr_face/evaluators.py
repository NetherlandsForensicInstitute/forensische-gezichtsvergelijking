from typing import Dict, Optional, List

import matplotlib.pyplot as plt
import numpy as np
from lir import Xy_to_Xn, calculate_cllr, CalibratedScorer, ELUBbounder, \
    plot_score_distribution_and_calibrator_fit
from sklearn.metrics import accuracy_score, roc_auc_score

<<<<<<< HEAD
from lr_face.data import FacePair
=======
from lr_face.data_providers import ImagePairs
from lr_face.utils import save_predicted_lrs
>>>>>>> 203f3ff6


def plot_lr_distributions(predicted_log_lrs, y, savefig=None, show=None):
    """
    Plots the 10log LRs generated for the two hypotheses by the fitted system.
    """
    plt.figure(figsize=(10, 10), dpi=100)
    points0, points1 = Xy_to_Xn(predicted_log_lrs, y)
    plt.hist(points0, bins=20, alpha=.25, density=True)
    plt.hist(points1, bins=20, alpha=.25, density=True)
    plt.xlabel('10log LR')
    if savefig is not None:
        plt.savefig(savefig)
        plt.close()
    if show or savefig is None:
        plt.show()


def plot_performance_as_function_of_resolution(scores,
                                               test_pairs: List[FacePair],
                                               y_test,
                                               show_ratio: bool = False,
                                               savefig: Optional[str] = None,
                                               show: Optional[bool] = None):
    """
    plots the scores as a function of the minimum resolution found on the
    two images of the pair, coloured by ground truth
    """
    plt.figure(figsize=(10, 10), dpi=100)

    if show_ratio:
        resolutions = [np.prod(pair.first.get_image().shape[:2])/
                       np.prod(pair.second.get_image().shape[:2]) for
                       pair in test_pairs]
        label = 'ratio pixels'
    else:
        resolutions = [min(np.prod(pair.first.get_image().shape[:2]),
                            np.prod(pair.second.get_image().shape[:2]))/10**6
                       for pair in test_pairs]
        label = 'Mpixels (smallest image)'
    colors = list(map(lambda x: 'blue' if x else 'red', y_test))
    plt.scatter(resolutions, scores, c=colors)
    plt.xlabel(label)
    plt.ylabel('score')
    if savefig is not None:
        plt.savefig(savefig)
        plt.close()
    if show or savefig is None:
        plt.show()


def plot_tippett(predicted_log_lrs, y, savefig=None, show=None):
    """
    Plots the 10log LRs in a Tippett plot.
    """
    xplot = np.linspace(
        start=np.min(predicted_log_lrs),
        stop=np.max(predicted_log_lrs),
        num=100
    )
    lr_0, lr_1 = Xy_to_Xn(predicted_log_lrs, y)
    perc0 = (sum(i > xplot for i in lr_0) / len(lr_0)) * 100
    perc1 = (sum(i > xplot for i in lr_1) / len(lr_1)) * 100

    plt.figure(figsize=(10, 10), dpi=100)
    plt.plot(xplot, perc1, color='b', label=r'LRs given $\mathregular{H_1}$')
    plt.plot(xplot, perc0, color='r', label=r'LRs given $\mathregular{H_2}$')
    plt.axvline(x=0, color='k', linestyle='--')
    plt.xlabel('Log likelihood ratio')
    plt.ylabel('Cumulative proportion')
    plt.title('Tippett plot')
    plt.legend()
    if savefig is not None:
        plt.savefig(savefig)
        plt.close()
    if show or savefig is None:
        plt.show()


def calculate_metrics_dict(scores, y, lr_predicted, label):
    """
    Calculates metrics for an lr system given the predicted LRs.
    """
    X1, X2 = Xy_to_Xn(lr_predicted, y)

    return {'cllr' + label: round(calculate_cllr(X1, X2).cllr, 4),
            'auc' + label: roc_auc_score(y, scores),
            'accuracy' + label: accuracy_score(y, scores > .5)}


<<<<<<< HEAD
def evaluate(lr_system: CalibratedScorer,
             test_pairs: List[FacePair],
             make_plots_and_save_as: Optional[str] = None) -> Dict[str, float]:
    """
    Calculates a variety of evaluation metrics and plots data if
    `make_plots_and_save_as` is not None.
    """
    scores = lr_system.scorer.predict_proba(test_pairs)[:, 1]
    lr_predicted = lr_system.calibrator.transform(scores)
    y_test = [int(pair.same_identity) for pair in test_pairs]
=======
def evaluate(lr_system: CalibratedScorer, data_provider: ImagePairs,
             params_dict: dict, make_plots_and_save_as=None,
             experiment_name=None) -> Dict[str, float]:
    """
    Calculates a variety of evaluation metrics, saves the LR results and
    plots data if make_plots_and_save_as is not None.
    """
    scores = lr_system.scorer.predict_proba(data_provider.X_test, data_provider.ids_test)[:, 1]
    lr_predicted = lr_system.calibrator.transform(scores)
>>>>>>> 203f3ff6

    if make_plots_and_save_as:
        calibrator = lr_system.calibrator
        if type(calibrator) == ELUBbounder:
            calibrator = calibrator.first_step_calibrator
<<<<<<< HEAD

        plot_performance_as_function_of_resolution(scores, test_pairs, y_test,
                                                   show_ratio=False,
            savefig=f'{make_plots_and_save_as} scores against resolution.png')

        plot_score_distribution_and_calibrator_fit(
            calibrator,
            scores,
            y_test,
            savefig=f'{make_plots_and_save_as} calibration.png'
        )

        plot_lr_distributions(
            np.log10(lr_predicted),
            y_test,
            savefig=f'{make_plots_and_save_as} lr distribution.png'
        )

        plot_tippett(
            np.log10(lr_predicted),
            y_test,
            savefig=f'{make_plots_and_save_as} tippett.png'
        )
=======
        plot_score_distribution_and_calibrator_fit(calibrator, scores, data_provider.y_test,
                                                   savefig=f'{make_plots_and_save_as} calibration.png')
        plot_lr_distributions(np.log10(lr_predicted), data_provider.y_test,
                              savefig=f'{make_plots_and_save_as} lr distribution.png')
        plot_tippett(np.log10(lr_predicted), data_provider.y_test, savefig=f'{make_plots_and_save_as} tippett.png')

        save_predicted_lrs(params_dict=params_dict,
                           data_provider=data_provider,
                           lr_predicted=lr_predicted,
                           experiment_name=experiment_name)

    metric_dict = calculate_metrics_dict(scores, data_provider.y_test, lr_predicted, '')
>>>>>>> 203f3ff6

    return calculate_metrics_dict(
        scores,
        y_test,
        lr_predicted,
        label=''
    )<|MERGE_RESOLUTION|>--- conflicted
+++ resolved
@@ -6,12 +6,8 @@
     plot_score_distribution_and_calibrator_fit
 from sklearn.metrics import accuracy_score, roc_auc_score
 
-<<<<<<< HEAD
 from lr_face.data import FacePair
-=======
-from lr_face.data_providers import ImagePairs
 from lr_face.utils import save_predicted_lrs
->>>>>>> 203f3ff6
 
 
 def plot_lr_distributions(predicted_log_lrs, y, savefig=None, show=None):
@@ -102,10 +98,11 @@
             'accuracy' + label: accuracy_score(y, scores > .5)}
 
 
-<<<<<<< HEAD
 def evaluate(lr_system: CalibratedScorer,
              test_pairs: List[FacePair],
-             make_plots_and_save_as: Optional[str] = None) -> Dict[str, float]:
+             params_dict: dict,
+             make_plots_and_save_as: Optional[str] = None,
+             experiment_name=None) -> Dict[str, float]:
     """
     Calculates a variety of evaluation metrics and plots data if
     `make_plots_and_save_as` is not None.
@@ -113,23 +110,11 @@
     scores = lr_system.scorer.predict_proba(test_pairs)[:, 1]
     lr_predicted = lr_system.calibrator.transform(scores)
     y_test = [int(pair.same_identity) for pair in test_pairs]
-=======
-def evaluate(lr_system: CalibratedScorer, data_provider: ImagePairs,
-             params_dict: dict, make_plots_and_save_as=None,
-             experiment_name=None) -> Dict[str, float]:
-    """
-    Calculates a variety of evaluation metrics, saves the LR results and
-    plots data if make_plots_and_save_as is not None.
-    """
-    scores = lr_system.scorer.predict_proba(data_provider.X_test, data_provider.ids_test)[:, 1]
-    lr_predicted = lr_system.calibrator.transform(scores)
->>>>>>> 203f3ff6
 
     if make_plots_and_save_as:
         calibrator = lr_system.calibrator
         if type(calibrator) == ELUBbounder:
             calibrator = calibrator.first_step_calibrator
-<<<<<<< HEAD
 
         plot_performance_as_function_of_resolution(scores, test_pairs, y_test,
                                                    show_ratio=False,
@@ -153,20 +138,11 @@
             y_test,
             savefig=f'{make_plots_and_save_as} tippett.png'
         )
-=======
-        plot_score_distribution_and_calibrator_fit(calibrator, scores, data_provider.y_test,
-                                                   savefig=f'{make_plots_and_save_as} calibration.png')
-        plot_lr_distributions(np.log10(lr_predicted), data_provider.y_test,
-                              savefig=f'{make_plots_and_save_as} lr distribution.png')
-        plot_tippett(np.log10(lr_predicted), data_provider.y_test, savefig=f'{make_plots_and_save_as} tippett.png')
 
         save_predicted_lrs(params_dict=params_dict,
-                           data_provider=data_provider,
+                           test_pairs=test_pairs,
                            lr_predicted=lr_predicted,
                            experiment_name=experiment_name)
-
-    metric_dict = calculate_metrics_dict(scores, data_provider.y_test, lr_predicted, '')
->>>>>>> 203f3ff6
 
     return calculate_metrics_dict(
         scores,
