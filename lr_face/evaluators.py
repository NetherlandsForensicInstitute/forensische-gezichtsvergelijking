<<<<<<< HEAD
from typing import Dict, Optional, List, Tuple
=======
from typing import Dict, Optional, List, Tuple, Union
>>>>>>> bfcd9260

import matplotlib.pyplot as plt
import numpy as np
from lir import Xy_to_Xn, calculate_cllr, CalibratedScorer, ELUBbounder, \
    plot_score_distribution_and_calibrator_fit
from sklearn.metrics import accuracy_score, roc_auc_score

from lr_face.data import FacePair
from lr_face.utils import save_predicted_lrs


def plot_lr_distributions(predicted_log_lrs, y, savefig=None, show=None):
    """
    Plots the 10log LRs generated for the two hypotheses by the fitted system.
    """
    plt.figure(figsize=(10, 10), dpi=100)
    points0, points1 = Xy_to_Xn(predicted_log_lrs, y)
    plt.hist(points0, bins=20, alpha=.25, density=True)
    plt.hist(points1, bins=20, alpha=.25, density=True)
    plt.xlabel('10log LR')
    if savefig is not None:
        plt.savefig(savefig)
        plt.close()
    if show or savefig is None:
        plt.show()


def plot_performance_as_function_of_yaw(scores,
                                        test_pairs: List[FacePair],
                                        y_test,
                                        savefig: Optional[str] = None,
                                        show: Optional[bool] = None):
    """
    plots the scores as a function of the maximum yaw (=looking sideways) on
    the images, coloured by ground truth. calls plt.show() if show is True.
    todo: Currently not working, because of changes in how the annotations are processed.
    """

    # give it a slight offset so both classes are visible
    yaws = [max(pair.first.yaw, pair.second.yaw) - 0.1 + 0.2 * int(y) for
            pair, y in zip(test_pairs, y_test)]
    label = 'yaw (0=frontal)'
    plot_performance_as_a_function_of_x(
        properties=yaws,
        scores=scores,
        y_test=y_test,
        x_label=label,
        savefig=savefig,
        show=show,
        bins=[(i - .5, i + .5) for i in range(5)])


def plot_performance_as_function_of_resolution(scores,
                                               test_pairs: List[FacePair],
                                               y_test,
                                               show_ratio: bool = False,
                                               savefig: Optional[str] = None,
                                               show: Optional[bool] = None):
    """
    plots the scores as a function of the minimum resolution found on the
    two images of the pair, coloured by ground truth
    """

    if show_ratio:
        resolutions = [np.prod(pair.first.get_image().shape[:2]) /
                       np.prod(pair.second.get_image().shape[:2]) for
                       pair in test_pairs]
        label = 'ratio pixels'
    else:
        resolutions = [min(np.prod(pair.first.get_image().shape[:2]),
                           np.prod(
                               pair.second.get_image().shape[:2])) / 10 ** 6
                       for pair in test_pairs]
        label = 'Mpixels (smallest image)'

    plot_performance_as_a_function_of_x(
        properties=resolutions,
        scores=scores,
        y_test=y_test,
        x_label=label,
        savefig=savefig,
        show=show)


def plot_performance_as_a_function_of_x(
        properties: List[float],
        scores: List[float],
        y_test: List[Union[int, bool]],
        x_label: str, savefig: Optional[str], show: bool,
        bins: Optional[List[Tuple[float, float]]] = None):
    """
    plots the scores as a function of some vector of properties, coloured by
    ground truth. Includes mean in each of the bins, if provided
    """
    plt.figure(figsize=(10, 10), dpi=100)
    colors = list(map(lambda x: 'blue' if x else 'red', y_test))
    plt.scatter(properties, scores, c=colors)
    plt.xlabel(x_label)
    plt.ylabel('score')
    if bins:
        for bin in bins:
            avg = np.mean([score for score, prop, y in
                           zip(scores, properties, y_test)
                           if bin[0] < prop < bin[1] and y])
            plt.plot(bin, [avg, avg], c='blue')
            avg = np.mean([score for score, prop, y in
                           zip(scores, properties, y_test)
                           if bin[0] < prop < bin[1] and not y])
            plt.plot(bin, [avg, avg], c='red')
    if savefig is not None:
        plt.savefig(savefig)
        plt.close()
    if show or savefig is None:
        plt.show()


def plot_tippett(predicted_log_lrs, y, savefig=None, show=None):
    """
    Plots the 10log LRs in a Tippett plot.
    """
    xplot = np.linspace(
        start=np.min(predicted_log_lrs),
        stop=np.max(predicted_log_lrs),
        num=100
    )
    lr_0, lr_1 = Xy_to_Xn(predicted_log_lrs, y)
    perc0 = (sum(i > xplot for i in lr_0) / len(lr_0)) * 100
    perc1 = (sum(i > xplot for i in lr_1) / len(lr_1)) * 100

    plt.figure(figsize=(10, 10), dpi=100)
    plt.plot(xplot, perc1, color='b', label=r'LRs given $\mathregular{H_1}$')
    plt.plot(xplot, perc0, color='r', label=r'LRs given $\mathregular{H_2}$')
    plt.axvline(x=0, color='k', linestyle='--')
    plt.xlabel('Log likelihood ratio')
    plt.ylabel('Cumulative proportion')
    plt.title('Tippett plot')
    plt.legend()
    if savefig is not None:
        plt.savefig(savefig)
        plt.close()
    if show or savefig is None:
        plt.show()


def calculate_metrics_dict(scores, y, lr_predicted, label):
    """
    Calculates metrics for an lr system given the predicted LRs.
    """
    X1, X2 = Xy_to_Xn(lr_predicted, y)

    return {'cllr' + label: round(calculate_cllr(X1, X2).cllr, 4),
            'auc' + label: roc_auc_score(y, scores),
            'accuracy' + label: accuracy_score(y, scores > .5)}


def evaluate(lr_systems: Dict[Tuple, CalibratedScorer],
             test_pairs_per_category: Dict[Tuple, List[FacePair]],
             make_plots_and_save_as: Optional[str]) -> Dict[str, float]:
    """
    Calculates a variety of evaluation metrics and plots data if
    `make_plots_and_save_as` is not None.
    """

    scores = np.array([])
    lr_predicted = np.array([])
    y_test = []
    test_pairs = []
    for category, pairs in test_pairs_per_category.items():
        if category not in lr_systems:
            print(f'skipping {pairs} for category {category}')
            continue
        category_scores = lr_systems[category].scorer.predict_proba(pairs)[
                          :, 1]
        scores = np.append(scores, category_scores)
        lr_predicted = np.append(
            lr_predicted,
            lr_systems[category].calibrator.transform(category_scores))
        category_y_test = [int(pair.same_identity) for pair in pairs]
        y_test += category_y_test
        test_pairs += pairs
        if make_plots_and_save_as:
            calibrator = lr_systems[category].calibrator
            if type(calibrator) == ELUBbounder:
                calibrator = calibrator.first_step_calibrator
            plot_score_distribution_and_calibrator_fit(
                calibrator,
                category_scores,
                category_y_test,
                savefig=f'{make_plots_and_save_as} {category} '
                        f'calibration.png'
            )

            # save last one (type should all be the same)
            scorer = lr_systems[category].scorer

<<<<<<< HEAD
    if make_plots_and_save_as:
=======

        # plot_performance_as_function_of_yaw(
        #     scores,
        #     test_pairs,
        #     y_test,
        #     savefig=f'{make_plots_and_save_as} scores against yaw.png')

>>>>>>> bfcd9260
        plot_performance_as_function_of_resolution(
            scores,
            test_pairs,
            y_test,
            show_ratio=False,
            savefig=f'{make_plots_and_save_as} scores against resolution.png')

        plot_lr_distributions(
            np.log10(lr_predicted),
            y_test,
            savefig=f'{make_plots_and_save_as} lr distribution.png'
        )

        plot_tippett(
            np.log10(lr_predicted),
            y_test,
            savefig=f'{make_plots_and_save_as} tippett.png'
        )

        save_predicted_lrs(
            scorer, calibrator, test_pairs, lr_predicted,
            make_plots_and_save_as)

    return calculate_metrics_dict(
        scores,
        y_test,
        lr_predicted,
        label=''
    )<|MERGE_RESOLUTION|>--- conflicted
+++ resolved
@@ -1,8 +1,4 @@
-<<<<<<< HEAD
-from typing import Dict, Optional, List, Tuple
-=======
 from typing import Dict, Optional, List, Tuple, Union
->>>>>>> bfcd9260
 
 import matplotlib.pyplot as plt
 import numpy as np
@@ -198,9 +194,7 @@
             # save last one (type should all be the same)
             scorer = lr_systems[category].scorer
 
-<<<<<<< HEAD
     if make_plots_and_save_as:
-=======
 
         # plot_performance_as_function_of_yaw(
         #     scores,
@@ -208,7 +202,6 @@
         #     y_test,
         #     savefig=f'{make_plots_and_save_as} scores against yaw.png')
 
->>>>>>> bfcd9260
         plot_performance_as_function_of_resolution(
             scores,
             test_pairs,
