from typing import Dict, Optional, List, Tuple, Union

import matplotlib.pyplot as plt
import numpy as np
from lir import Xy_to_Xn, calculate_cllr, CalibratedScorer, ELUBbounder
from sklearn.metrics import accuracy_score, roc_auc_score

from lr_face.data import FacePair
from lr_face.experiments import Experiment
<<<<<<< HEAD
from lr_face.utils import save_predicted_lrs, get_valid_scores
=======
from lr_face.utils import save_predicted_lrs
>>>>>>> 874dffbc


def plot_lr_distributions(predicted_log_lrs, y, savefig=None, show=None):
    """
    Plots the 10log LRs generated for the two hypotheses by the fitted system.
    """
    plt.figure(figsize=(10, 10), dpi=100)
    points0, points1 = Xy_to_Xn(predicted_log_lrs, y)
    plt.hist(points0, bins=20, alpha=.25, density=True)
    plt.hist(points1, bins=20, alpha=.25, density=True)
    plt.xlabel('10log LR')
    if savefig is not None:
        plt.savefig(savefig)
        plt.close()
    if show or savefig is None:
        plt.show()


def plot_performance_as_function_of_yaw(scores,
                                        test_pairs: List[FacePair],
                                        y_test,
                                        savefig: Optional[str] = None,
                                        show: Optional[bool] = None):
    """
    plots the scores as a function of the maximum yaw (=looking sideways) on
    the images, coloured by ground truth. calls plt.show() if show is True.
    todo: Currently not working, because of changes in how the annotations are processed.
    """

    # give it a slight offset so both classes are visible
    yaws = [max(pair.first.yaw, pair.second.yaw) - 0.1 + 0.2 * int(y) for
            pair, y in zip(test_pairs, y_test)]
    label = 'yaw (0=frontal)'
    plot_performance_as_a_function_of_x(
        properties=yaws,
        scores=scores,
        y_test=y_test,
        x_label=label,
        savefig=savefig,
        show=show,
        bins=[(i - .5, i + .5) for i in range(5)])


def plot_performance_as_function_of_resolution(scores,
                                               test_pairs: List[FacePair],
                                               y_test,
                                               show_ratio: bool = False,
                                               savefig: Optional[str] = None,
                                               show: Optional[bool] = None):
    """
    plots the scores as a function of the minimum resolution found on the
    two images of the pair, coloured by ground truth
    """

    if show_ratio:
        resolutions = [np.prod(pair.first.get_image().shape[:2]) /
                       np.prod(pair.second.get_image().shape[:2]) for
                       pair in test_pairs]
        label = 'ratio pixels'
    else:
        resolutions = [min(np.prod(pair.first.get_image().shape[:2]),
                           np.prod(
                               pair.second.get_image().shape[:2])) / 10 ** 6
                       for pair in test_pairs]
        label = 'Mpixels (smallest image)'

    plot_performance_as_a_function_of_x(
        properties=resolutions,
        scores=scores,
        y_test=y_test,
        x_label=label,
        savefig=savefig,
        show=show)


def plot_performance_as_a_function_of_x(
        properties: List[float],
        scores: List[float],
        y_test: List[Union[int, bool]],
        x_label: str, savefig: Optional[str], show: bool,
        bins: Optional[List[Tuple[float, float]]] = None):
    """
    plots the scores as a function of some vector of properties, coloured by
    ground truth. Includes mean in each of the bins, if provided
    """
    plt.figure(figsize=(10, 10), dpi=100)
    colors = list(map(lambda x: 'blue' if x else 'red', y_test))
    plt.scatter(properties, scores, c=colors)
    plt.xlabel(x_label)
    plt.ylabel('score')
    if bins:
        for bin in bins:
            avg = np.mean([score for score, prop, y in
                           zip(scores, properties, y_test)
                           if bin[0] < prop < bin[1] and y])
            plt.plot(bin, [avg, avg], c='blue')
            avg = np.mean([score for score, prop, y in
                           zip(scores, properties, y_test)
                           if bin[0] < prop < bin[1] and not y])
            plt.plot(bin, [avg, avg], c='red')
    if savefig is not None:
        plt.savefig(savefig)
        plt.close()
    if show or savefig is None:
        plt.show()


def plot_tippett(predicted_log_lrs, y, savefig=None, show=None):
    """
    Plots the 10log LRs in a Tippett plot.
    """
    xplot = np.linspace(
        start=np.min(predicted_log_lrs),
        stop=np.max(predicted_log_lrs),
        num=100
    )
    lr_0, lr_1 = Xy_to_Xn(predicted_log_lrs, y)
    perc0 = (sum(i > xplot for i in lr_0) / len(lr_0)) * 100
    perc1 = (sum(i > xplot for i in lr_1) / len(lr_1)) * 100

    plt.figure(figsize=(10, 10), dpi=100)
    plt.plot(xplot, perc1, color='b', label=r'LRs given $\mathregular{H_1}$')
    plt.plot(xplot, perc0, color='r', label=r'LRs given $\mathregular{H_2}$')
    plt.axvline(x=0, color='k', linestyle='--')
    plt.xlabel('Log likelihood ratio')
    plt.ylabel('Cumulative proportion')
    plt.title('Tippett plot')
    plt.legend()
    if savefig is not None:
        plt.savefig(savefig)
        plt.close()
    if show or savefig is None:
        plt.show()


def calculate_metrics_dict(number_of_scores, scores, y, lr_predicted, cal_fraction_valid, label):
    """
    Calculates metrics for an lr system given the predicted LRs.
    """
    X1, X2 = Xy_to_Xn(lr_predicted, y)
    results = {'cllr' + label: round(calculate_cllr(X1, X2).cllr, 4),
                'auc' + label: roc_auc_score(y, scores),
                'accuracy' + label: accuracy_score(y, scores > .5),
                'cal_fraction_valid' + label: np.mean(list(cal_fraction_valid.values())),
                'test_fraction_valid' + label: len(scores)/number_of_scores}
    for key, value in cal_fraction_valid.items():
        results[f'cal_fraction_{key}'] = value
    return results


<<<<<<< HEAD
=======

>>>>>>> 874dffbc
# TODO put here temporarily until a new version of lir comes out
def plot_score_distribution_and_calibrator_fit(calibrator, scores, y, savefig=None, show=None):
    """
    plots the distributions of scores calculated by the (fitted) lr_system, as well as the fitted score distributions/
    score-to-posterior map
    (Note - for ELUBbounder calibrator is the firststepcalibrator)
    """
    plt.figure(figsize=(10, 10), dpi=100)
    x = np.arange(0, 1, .01)
    calibrator.transform(x)
    if len(set(y)) == 2:
        points0, points1 = Xy_to_Xn(scores, y)
        plt.hist(points0, bins=20, alpha=.25, density=True, label='class 0')
        plt.hist(points1, bins=20, alpha=.25, density=True, label='class 1')
        plt.plot(x, calibrator.p1, label='fit class 1')
        plt.plot(x, calibrator.p0, label='fit class 0')
    else:
        plt.hist(scores, bins=20, alpha=.25, density=True, label='class x')
        plt.plot(x, calibrator.p1, label='fit class 1')
        plt.plot(x, calibrator.p0, label='fit class 0')
    if savefig is not None:
        plt.savefig(savefig)
        plt.close()
    if show or savefig is None:
        plt.show()


def evaluate(experiment: Experiment,
             lr_systems: Dict[Tuple, CalibratedScorer],
             test_pairs_per_category: Dict[Tuple, List[FacePair]],
             make_plots_and_save_as: Optional[str],
             cal_fraction_valid: Dict[Tuple, float]) -> Dict[str, float]:
    """
    Calculates a variety of evaluation metrics and plots data if
    `make_plots_and_save_as` is not None.
    """

    number_of_scores = 0
    scores = np.array([])
    lr_predicted = np.array([])
    y_test = []
    test_pairs = []
    for category, pairs in test_pairs_per_category.items():
        if category not in lr_systems:
            print(f'skipping {pairs} for category {category}')
            continue
<<<<<<< HEAD
        if lr_systems[category].scorer.embedding_model.name == 'Facevacs':
            category_scores = np.array(experiment.get_scores_from_file('results_test_pairs.txt', pairs))
        else:
            category_scores = lr_systems[category].scorer.predict_proba(pairs)
        category_scores_valid, pairs_valid = get_valid_scores(category_scores[:, 1], pairs)
        scores = np.append(scores, category_scores_valid)
        number_of_scores += len(category_scores)
=======
        if lr_systems[category].scorer == 'Facevacs':
            category_scores = experiment.get_scores_from_file('results_test_pairs.txt', pairs)
        else:
            category_scores = lr_systems[category].scorer.predict_proba(pairs)[:, 1]
        scores = np.append(scores, category_scores)
>>>>>>> 874dffbc
        lr_predicted = np.append(
            lr_predicted,
            lr_systems[category].calibrator.transform(category_scores_valid))
        category_y_test = [int(pair.same_identity) for pair in pairs_valid]
        y_test += category_y_test
        test_pairs += list(pairs_valid)
        if make_plots_and_save_as:
            calibrator = lr_systems[category].calibrator
            if type(calibrator) == ELUBbounder:
                calibrator = calibrator.first_step_calibrator
            plot_score_distribution_and_calibrator_fit(
                calibrator,
                category_scores_valid,
                category_y_test,
                savefig=f'{make_plots_and_save_as} {[str(c).split(":")[0] for cat in category for c in cat]} '
                        f'calibration' + '.png'
            )
            # save last one (type should all be the same)
            scorer = lr_systems[category].scorer

    lr_predicted = np.nan_to_num(lr_predicted, posinf=10e5)
    if make_plots_and_save_as:
        # plot_performance_as_function_of_yaw(
        #     scores,
        #     test_pairs,
        #     y_test,
        #     savefig=f'{make_plots_and_save_as} scores against yaw.png')

        plot_performance_as_function_of_resolution(
            scores,
            test_pairs,
            y_test,
            show_ratio=False,
            savefig=f'{make_plots_and_save_as} scores against resolution.png')

        plot_lr_distributions(
            np.log10(lr_predicted),
            y_test,
            savefig=f'{make_plots_and_save_as} lr distribution.png'
        )

        plot_tippett(
            np.log10(lr_predicted),
            y_test,
            savefig=f'{make_plots_and_save_as} tippett.png'
        )

        save_predicted_lrs(
            scorer, calibrator, test_pairs, lr_predicted,
            make_plots_and_save_as)

    return calculate_metrics_dict(
        number_of_scores=number_of_scores,
        scores=scores,
        y=y_test,
        lr_predicted=lr_predicted,
        cal_fraction_valid=cal_fraction_valid,
        label=''
    )
<|MERGE_RESOLUTION|>--- conflicted
+++ resolved
@@ -7,11 +7,7 @@
 
 from lr_face.data import FacePair
 from lr_face.experiments import Experiment
-<<<<<<< HEAD
 from lr_face.utils import save_predicted_lrs, get_valid_scores
-=======
-from lr_face.utils import save_predicted_lrs
->>>>>>> 874dffbc
 
 
 def plot_lr_distributions(predicted_log_lrs, y, savefig=None, show=None):
@@ -162,10 +158,6 @@
     return results
 
 
-<<<<<<< HEAD
-=======
-
->>>>>>> 874dffbc
 # TODO put here temporarily until a new version of lir comes out
 def plot_score_distribution_and_calibrator_fit(calibrator, scores, y, savefig=None, show=None):
     """
@@ -212,7 +204,6 @@
         if category not in lr_systems:
             print(f'skipping {pairs} for category {category}')
             continue
-<<<<<<< HEAD
         if lr_systems[category].scorer.embedding_model.name == 'Facevacs':
             category_scores = np.array(experiment.get_scores_from_file('results_test_pairs.txt', pairs))
         else:
@@ -220,13 +211,6 @@
         category_scores_valid, pairs_valid = get_valid_scores(category_scores[:, 1], pairs)
         scores = np.append(scores, category_scores_valid)
         number_of_scores += len(category_scores)
-=======
-        if lr_systems[category].scorer == 'Facevacs':
-            category_scores = experiment.get_scores_from_file('results_test_pairs.txt', pairs)
-        else:
-            category_scores = lr_systems[category].scorer.predict_proba(pairs)[:, 1]
-        scores = np.append(scores, category_scores)
->>>>>>> 874dffbc
         lr_predicted = np.append(
             lr_predicted,
             lr_systems[category].calibrator.transform(category_scores_valid))
