from typing import Dict, Optional, List, Tuple, Union

import matplotlib.pyplot as plt
import numpy as np
from lir import Xy_to_Xn, calculate_cllr, CalibratedScorer, ELUBbounder
from sklearn.metrics import accuracy_score, roc_auc_score

from lr_face.data import FacePair
from lr_face.experiments import Experiment
from lr_face.utils import save_predicted_lrs


def plot_lr_distributions(predicted_log_lrs, y, savefig=None, show=None):
    """
    Plots the 10log LRs generated for the two hypotheses by the fitted system.
    """
    plt.figure(figsize=(10, 10), dpi=100)
    points0, points1 = Xy_to_Xn(predicted_log_lrs, y)
    plt.hist(points0, bins=20, alpha=.25, density=True)
    plt.hist(points1, bins=20, alpha=.25, density=True)
    plt.xlabel('10log LR')
    if savefig is not None:
        plt.savefig(savefig)
        plt.close()
    if show or savefig is None:
        plt.show()


def plot_performance_as_function_of_yaw(scores,
                                        test_pairs: List[FacePair],
                                        y_test,
                                        savefig: Optional[str] = None,
                                        show: Optional[bool] = None):
    """
    plots the scores as a function of the maximum yaw (=looking sideways) on
    the images, coloured by ground truth. calls plt.show() if show is True.
    todo: Currently not working, because of changes in how the annotations are processed.
    """

    # give it a slight offset so both classes are visible
    yaws = [max(pair.first.yaw, pair.second.yaw) - 0.1 + 0.2 * int(y) for
            pair, y in zip(test_pairs, y_test)]
    label = 'yaw (0=frontal)'
    plot_performance_as_a_function_of_x(
        properties=yaws,
        scores=scores,
        y_test=y_test,
        x_label=label,
        savefig=savefig,
        show=show,
        bins=[(i - .5, i + .5) for i in range(5)])


def plot_performance_as_function_of_resolution(scores,
                                               test_pairs: List[FacePair],
                                               y_test,
                                               show_ratio: bool = False,
                                               savefig: Optional[str] = None,
                                               show: Optional[bool] = None):
    """
    plots the scores as a function of the minimum resolution found on the
    two images of the pair, coloured by ground truth
    """

    if show_ratio:
        resolutions = [np.prod(pair.first.get_image().shape[:2]) /
                       np.prod(pair.second.get_image().shape[:2]) for
                       pair in test_pairs]
        label = 'ratio pixels'
    else:
        resolutions = [min(np.prod(pair.first.get_image().shape[:2]),
                           np.prod(
                               pair.second.get_image().shape[:2])) / 10 ** 6
                       for pair in test_pairs]
        label = 'Mpixels (smallest image)'

    plot_performance_as_a_function_of_x(
        properties=resolutions,
        scores=scores,
        y_test=y_test,
        x_label=label,
        savefig=savefig,
        show=show)


def plot_performance_as_a_function_of_x(
        properties: List[float],
        scores: List[float],
        y_test: List[Union[int, bool]],
        x_label: str, savefig: Optional[str], show: bool,
        bins: Optional[List[Tuple[float, float]]] = None):
    """
    plots the scores as a function of some vector of properties, coloured by
    ground truth. Includes mean in each of the bins, if provided
    """
    plt.figure(figsize=(10, 10), dpi=100)
    colors = list(map(lambda x: 'blue' if x else 'red', y_test))
    plt.scatter(properties, scores, c=colors)
    plt.xlabel(x_label)
    plt.ylabel('score')
    if bins:
        for bin in bins:
            avg = np.mean([score for score, prop, y in
                           zip(scores, properties, y_test)
                           if bin[0] < prop < bin[1] and y])
            plt.plot(bin, [avg, avg], c='blue')
            avg = np.mean([score for score, prop, y in
                           zip(scores, properties, y_test)
                           if bin[0] < prop < bin[1] and not y])
            plt.plot(bin, [avg, avg], c='red')
    if savefig is not None:
        plt.savefig(savefig)
        plt.close()
    if show or savefig is None:
        plt.show()


def plot_tippett(predicted_log_lrs, y, savefig=None, show=None):
    """
    Plots the 10log LRs in a Tippett plot.
    """
    xplot = np.linspace(
        start=np.min(predicted_log_lrs),
        stop=np.max(predicted_log_lrs),
        num=100
    )
    lr_0, lr_1 = Xy_to_Xn(predicted_log_lrs, y)
    perc0 = (sum(i > xplot for i in lr_0) / len(lr_0)) * 100
    perc1 = (sum(i > xplot for i in lr_1) / len(lr_1)) * 100

    plt.figure(figsize=(10, 10), dpi=100)
    plt.plot(xplot, perc1, color='b', label=r'LRs given $\mathregular{H_1}$')
    plt.plot(xplot, perc0, color='r', label=r'LRs given $\mathregular{H_2}$')
    plt.axvline(x=0, color='k', linestyle='--')
    plt.xlabel('Log likelihood ratio')
    plt.ylabel('Cumulative proportion')
    plt.title('Tippett plot')
    plt.legend()
    if savefig is not None:
        plt.savefig(savefig)
        plt.close()
    if show or savefig is None:
        plt.show()


def calculate_metrics_dict(scores, y, lr_predicted, label):
    """
    Calculates metrics for an lr system given the predicted LRs.
    """
    X1, X2 = Xy_to_Xn(lr_predicted, y)

    return {'cllr' + label: round(calculate_cllr(X1, X2).cllr, 4),
            'auc' + label: roc_auc_score(y, scores),
            'accuracy' + label: accuracy_score(y, scores > .5)}


<<<<<<< HEAD
# TODO put here temporarily until a new version of lir comes out
=======
#TODO put here temporarily until a new version of lir comes out
>>>>>>> eb677006
def plot_score_distribution_and_calibrator_fit(calibrator, scores, y, savefig=None, show=None):
    """
    plots the distributions of scores calculated by the (fitted) lr_system, as well as the fitted score distributions/
    score-to-posterior map
    (Note - for ELUBbounder calibrator is the firststepcalibrator)
    """
    plt.figure(figsize=(10, 10), dpi=100)
    x = np.arange(0, 1, .01)
    calibrator.transform(x)
<<<<<<< HEAD
    if len(set(y)) == 2:
=======
    if len(set(y))==2:
>>>>>>> eb677006
        points0, points1 = Xy_to_Xn(scores, y)
        plt.hist(points0, bins=20, alpha=.25, density=True, label='class 0')
        plt.hist(points1, bins=20, alpha=.25, density=True, label='class 1')
        plt.plot(x, calibrator.p1, label='fit class 1')
        plt.plot(x, calibrator.p0, label='fit class 0')
    else:
        plt.hist(scores, bins=20, alpha=.25, density=True, label='class x')
        plt.plot(x, calibrator.p1, label='fit class 1')
        plt.plot(x, calibrator.p0, label='fit class 0')
    if savefig is not None:
        plt.savefig(savefig)
        plt.close()
    if show or savefig is None:
        plt.show()

<<<<<<< HEAD

def evaluate(experiment: Experiment,
             lr_systems: Dict[Tuple, CalibratedScorer],
=======
def evaluate(lr_systems: Dict[Tuple, CalibratedScorer],
>>>>>>> eb677006
             test_pairs_per_category: Dict[Tuple, List[FacePair]],
             make_plots_and_save_as: Optional[str]) -> Dict[str, float]:
    """
    Calculates a variety of evaluation metrics and plots data if
    `make_plots_and_save_as` is not None.
    """

    scores = np.array([])
    lr_predicted = np.array([])
    y_test = []
    test_pairs = []
    for category, pairs in test_pairs_per_category.items():
        if category not in lr_systems:
            print(f'skipping {pairs} for category {category}')
            continue
<<<<<<< HEAD
        if lr_systems[category].scorer == 'Facevacs':
            category_scores = experiment.get_scores_from_file('results_test_pairs.txt', pairs)
        else:
            category_scores = lr_systems[category].scorer.predict_proba(pairs)[:, 1]
=======
        category_scores = lr_systems[category].scorer.predict_proba(pairs)[
                          :, 1]
>>>>>>> eb677006
        scores = np.append(scores, category_scores)
        lr_predicted = np.append(
            lr_predicted,
            lr_systems[category].calibrator.transform(category_scores))
        category_y_test = [int(pair.same_identity) for pair in pairs]
        y_test += category_y_test
        test_pairs += pairs
        if make_plots_and_save_as:
            calibrator = lr_systems[category].calibrator
            if type(calibrator) == ELUBbounder:
                calibrator = calibrator.first_step_calibrator
            plot_score_distribution_and_calibrator_fit(
                calibrator,
                category_scores,
                category_y_test,
<<<<<<< HEAD
                savefig=f'{make_plots_and_save_as} {category} '
                        f'calibration.png'
=======
                savefig=f'{make_plots_and_save_as} {[str(c).split(":")[0] for cat in category for c in cat]} '
                        f'calibration' + '.png'
>>>>>>> eb677006
            )

            # save last one (type should all be the same)
            scorer = lr_systems[category].scorer
<<<<<<< HEAD
=======

    if make_plots_and_save_as:
>>>>>>> eb677006

    if make_plots_and_save_as:
        # plot_performance_as_function_of_yaw(
        #     scores,
        #     test_pairs,
        #     y_test,
        #     savefig=f'{make_plots_and_save_as} scores against yaw.png')

        plot_performance_as_function_of_resolution(
            scores,
            test_pairs,
            y_test,
            show_ratio=False,
            savefig=f'{make_plots_and_save_as} scores against resolution.png')

        plot_lr_distributions(
            np.log10(lr_predicted),
            y_test,
            savefig=f'{make_plots_and_save_as} lr distribution.png'
        )

        plot_tippett(
            np.log10(lr_predicted),
            y_test,
            savefig=f'{make_plots_and_save_as} tippett.png'
        )

        save_predicted_lrs(
            scorer, calibrator, test_pairs, lr_predicted,
            make_plots_and_save_as)

    return calculate_metrics_dict(
        scores,
        y_test,
        lr_predicted,
        label=''
    )<|MERGE_RESOLUTION|>--- conflicted
+++ resolved
@@ -154,11 +154,7 @@
             'accuracy' + label: accuracy_score(y, scores > .5)}
 
 
-<<<<<<< HEAD
 # TODO put here temporarily until a new version of lir comes out
-=======
-#TODO put here temporarily until a new version of lir comes out
->>>>>>> eb677006
 def plot_score_distribution_and_calibrator_fit(calibrator, scores, y, savefig=None, show=None):
     """
     plots the distributions of scores calculated by the (fitted) lr_system, as well as the fitted score distributions/
@@ -168,11 +164,7 @@
     plt.figure(figsize=(10, 10), dpi=100)
     x = np.arange(0, 1, .01)
     calibrator.transform(x)
-<<<<<<< HEAD
     if len(set(y)) == 2:
-=======
-    if len(set(y))==2:
->>>>>>> eb677006
         points0, points1 = Xy_to_Xn(scores, y)
         plt.hist(points0, bins=20, alpha=.25, density=True, label='class 0')
         plt.hist(points1, bins=20, alpha=.25, density=True, label='class 1')
@@ -188,13 +180,9 @@
     if show or savefig is None:
         plt.show()
 
-<<<<<<< HEAD
 
 def evaluate(experiment: Experiment,
              lr_systems: Dict[Tuple, CalibratedScorer],
-=======
-def evaluate(lr_systems: Dict[Tuple, CalibratedScorer],
->>>>>>> eb677006
              test_pairs_per_category: Dict[Tuple, List[FacePair]],
              make_plots_and_save_as: Optional[str]) -> Dict[str, float]:
     """
@@ -210,15 +198,10 @@
         if category not in lr_systems:
             print(f'skipping {pairs} for category {category}')
             continue
-<<<<<<< HEAD
         if lr_systems[category].scorer == 'Facevacs':
             category_scores = experiment.get_scores_from_file('results_test_pairs.txt', pairs)
         else:
             category_scores = lr_systems[category].scorer.predict_proba(pairs)[:, 1]
-=======
-        category_scores = lr_systems[category].scorer.predict_proba(pairs)[
-                          :, 1]
->>>>>>> eb677006
         scores = np.append(scores, category_scores)
         lr_predicted = np.append(
             lr_predicted,
@@ -234,22 +217,12 @@
                 calibrator,
                 category_scores,
                 category_y_test,
-<<<<<<< HEAD
-                savefig=f'{make_plots_and_save_as} {category} '
-                        f'calibration.png'
-=======
                 savefig=f'{make_plots_and_save_as} {[str(c).split(":")[0] for cat in category for c in cat]} '
                         f'calibration' + '.png'
->>>>>>> eb677006
             )
 
             # save last one (type should all be the same)
             scorer = lr_systems[category].scorer
-<<<<<<< HEAD
-=======
-
-    if make_plots_and_save_as:
->>>>>>> eb677006
 
     if make_plots_and_save_as:
         # plot_performance_as_function_of_yaw(
