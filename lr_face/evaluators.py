from typing import Dict

import matplotlib.pyplot as plt
import numpy as np
from lir import Xy_to_Xn, calculate_cllr, CalibratedScorer, ELUBbounder, plot_score_distribution_and_calibrator_fit
from sklearn.metrics import accuracy_score, roc_auc_score

# from lir.plotting import plot_calibration, plot_lr_distributions
from lr_face.data_providers import make_pairs, ImagePairs


def plot_lr_distributions(predicted_log_lrs, y, savefig=None, show=None):
    """
    plots the 10log lrs generated for the two hypotheses by the fitted system
    """
    plt.figure(figsize=(10, 10), dpi=100)
    points0, points1 = Xy_to_Xn(predicted_log_lrs, y)
    plt.hist(points0, bins=20, alpha=.25, density=True)
    plt.hist(points1, bins=20, alpha=.25, density=True)
    plt.xlabel('10log LR')
    if savefig is not None:
        plt.savefig(savefig)
        plt.close()
    if show or savefig is None:
        plt.show()


<<<<<<< HEAD
def plot_tippett(predicted_log_lrs, y, savefig=None, show=None):
    """
    Plots the 10log lrs in a Tippett plot
    """
    xplot = np.linspace(np.min(predicted_log_lrs), np.max(predicted_log_lrs), 100)
    lr_0, lr_1 = Xy_to_Xn(predicted_log_lrs, y)
    perc0 = (sum(i > xplot for i in lr_0) / len(lr_0)) * 100
    perc1 = (sum(i > xplot for i in lr_1) / len(lr_1)) * 100

    plt.figure(figsize=(10, 10), dpi=100)
    plt.plot(xplot, perc0, color='r', label='LRs given $\mathregular{H_2}$')
    plt.plot(xplot, perc1, color='b', label='LRs given $\mathregular{H_1}$')
    plt.axvline(x=0, color='k', linestyle='--')
    plt.xlabel('Log likelihood ratio')
    plt.ylabel('Cumulative proportion')
    plt.title('Tippett plot')
    plt.legend()
    if savefig is not None:
        plt.savefig(savefig)
        plt.close()
    if show or savefig is None:
        plt.show()


def plot_calibration(lr_system: CalibratedScorer, scores, y, savefig=None, show=None):
    """
    plots the distributions of scores calculated by the (fitted) lr_system, as well as the fitted score distributions/
    score-to-posterior map
    """
    plt.figure(figsize=(10, 10), dpi=100)
    x = np.arange(0, 1, .01)
    lr_system.calibrator.transform(x)
    points0, points1 = Xy_to_Xn(scores, y)
    plt.hist(points0, bins=20, alpha=.25, density=True, label='class 0')
    plt.hist(points1, bins=20, alpha=.25, density=True, label='class 1')
    if type(lr_system.calibrator) == ELUBbounder:
        plt.plot(x, lr_system.calibrator.first_step_calibrator.p1, label='fit class 1')
        plt.plot(x, lr_system.calibrator.first_step_calibrator.p0, label='fit class 0')
    else:
        plt.plot(x, lr_system.calibrator.p1, label='fit class 1')
        plt.plot(x, lr_system.calibrator.p0, label='fit class 0')
    if savefig is not None:
        plt.savefig(savefig)
        plt.close()
    if show or savefig is None:
        plt.show()


=======
>>>>>>> 48864110
def calculate_metrics_dict(scores, y, lr_predicted, label):
    """
    Calculates metrics for an lr system
    given the predicted LRs

    """
    X1, X2 = Xy_to_Xn(lr_predicted, y)

    return {'cllr' + label: round(calculate_cllr(X1, X2).cllr, 4),
            'auc' + label: roc_auc_score(y, scores),
            'accuracy' + label: accuracy_score(y, scores > .5)
            }


def evaluate(lr_system: CalibratedScorer, data_provider: ImagePairs, make_plots_and_save_as=None) -> Dict[str, float]:
    """
    Calculates a variety of evaluation metrics and plots data if make_plots_and_save_as is not None

    """
    scores = lr_system.scorer.predict_proba(data_provider.X_test, data_provider.ids_test)[:, 1]
    LR_predicted = lr_system.calibrator.transform(scores)

    if make_plots_and_save_as:
<<<<<<< HEAD
        plot_calibration(lr_system, scores=scores, y=y_test, savefig=f'{make_plots_and_save_as} calibration.png')
        plot_lr_distributions(np.log10(LR_predicted), y_test, savefig=f'{make_plots_and_save_as} lr distribution.png')
        plot_tippett(np.log10(LR_predicted), y_test, savefig=f'{make_plots_and_save_as} tippett.png')
=======
        calibrator = lr_system.calibrator
        if type(calibrator) == ELUBbounder:
            calibrator = calibrator.first_step_calibrator
        plot_score_distribution_and_calibrator_fit(calibrator, scores, data_provider.y_test, savefig=f'{make_plots_and_save_as} calibration.png')
        plot_lr_distributions(np.log10(LR_predicted),data_provider.y_test,savefig=f'{make_plots_and_save_as} lr distribution.png')

>>>>>>> 48864110

    metric_dict = calculate_metrics_dict(scores, data_provider.y_test, LR_predicted, '')

    return metric_dict<|MERGE_RESOLUTION|>--- conflicted
+++ resolved
@@ -25,7 +25,6 @@
         plt.show()
 
 
-<<<<<<< HEAD
 def plot_tippett(predicted_log_lrs, y, savefig=None, show=None):
     """
     Plots the 10log lrs in a Tippett plot
@@ -36,8 +35,8 @@
     perc1 = (sum(i > xplot for i in lr_1) / len(lr_1)) * 100
 
     plt.figure(figsize=(10, 10), dpi=100)
+    plt.plot(xplot, perc1, color='b', label='LRs given $\mathregular{H_1}$')
     plt.plot(xplot, perc0, color='r', label='LRs given $\mathregular{H_2}$')
-    plt.plot(xplot, perc1, color='b', label='LRs given $\mathregular{H_1}$')
     plt.axvline(x=0, color='k', linestyle='--')
     plt.xlabel('Log likelihood ratio')
     plt.ylabel('Cumulative proportion')
@@ -50,32 +49,6 @@
         plt.show()
 
 
-def plot_calibration(lr_system: CalibratedScorer, scores, y, savefig=None, show=None):
-    """
-    plots the distributions of scores calculated by the (fitted) lr_system, as well as the fitted score distributions/
-    score-to-posterior map
-    """
-    plt.figure(figsize=(10, 10), dpi=100)
-    x = np.arange(0, 1, .01)
-    lr_system.calibrator.transform(x)
-    points0, points1 = Xy_to_Xn(scores, y)
-    plt.hist(points0, bins=20, alpha=.25, density=True, label='class 0')
-    plt.hist(points1, bins=20, alpha=.25, density=True, label='class 1')
-    if type(lr_system.calibrator) == ELUBbounder:
-        plt.plot(x, lr_system.calibrator.first_step_calibrator.p1, label='fit class 1')
-        plt.plot(x, lr_system.calibrator.first_step_calibrator.p0, label='fit class 0')
-    else:
-        plt.plot(x, lr_system.calibrator.p1, label='fit class 1')
-        plt.plot(x, lr_system.calibrator.p0, label='fit class 0')
-    if savefig is not None:
-        plt.savefig(savefig)
-        plt.close()
-    if show or savefig is None:
-        plt.show()
-
-
-=======
->>>>>>> 48864110
 def calculate_metrics_dict(scores, y, lr_predicted, label):
     """
     Calculates metrics for an lr system
@@ -99,18 +72,12 @@
     LR_predicted = lr_system.calibrator.transform(scores)
 
     if make_plots_and_save_as:
-<<<<<<< HEAD
-        plot_calibration(lr_system, scores=scores, y=y_test, savefig=f'{make_plots_and_save_as} calibration.png')
-        plot_lr_distributions(np.log10(LR_predicted), y_test, savefig=f'{make_plots_and_save_as} lr distribution.png')
-        plot_tippett(np.log10(LR_predicted), y_test, savefig=f'{make_plots_and_save_as} tippett.png')
-=======
         calibrator = lr_system.calibrator
         if type(calibrator) == ELUBbounder:
             calibrator = calibrator.first_step_calibrator
         plot_score_distribution_and_calibrator_fit(calibrator, scores, data_provider.y_test, savefig=f'{make_plots_and_save_as} calibration.png')
         plot_lr_distributions(np.log10(LR_predicted),data_provider.y_test,savefig=f'{make_plots_and_save_as} lr distribution.png')
-
->>>>>>> 48864110
+        plot_tippett(np.log10(LR_predicted), data_provider.y_test, savefig=f'{make_plots_and_save_as} tippett.png')
 
     metric_dict = calculate_metrics_dict(scores, data_provider.y_test, LR_predicted, '')
 
