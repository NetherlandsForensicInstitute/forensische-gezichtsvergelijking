--- conflicted
+++ resolved
@@ -142,19 +142,16 @@
         :param cache_dir: Optional[str]
         :return: np.ndarray
         """
-<<<<<<< HEAD
+        kwargs = locals()
         # For face_recognition model, RGB int32 image is required.
         if self.name == 'face_recognition':
             x = image.get_image(RGB=True, normalize=False)
         else:
             x = image.get_image(self.resolution, normalize=True)
             x = np.expand_dims(x, axis=0)
-=======
-        kwargs = locals()
         x = image.get_image(self.resolution, normalize=True)
         x = np.expand_dims(x, axis=0)
 
->>>>>>> bfcd9260
         if cache_dir:
             def md5(text: str) -> str:
                 return hashlib.md5(text.encode()).hexdigest()
@@ -322,13 +319,10 @@
             module_name = f'{self.source}.basemodels.{self.value}'
             module = importlib.import_module(module_name)
             return module.loadModel()
-<<<<<<< HEAD
-=======
         if self == self.KERAS_VGGFACE or self == self.KERAS_VGGFACE_RESNET:
             module_name = f'keras_vggface.{self.value}'
             module = importlib.import_module(module_name)
             return module.loadModel()
->>>>>>> bfcd9260
         if self == self.DUMMY:
             return DummyModel()
         if self == self.FACERECOGNITION:
