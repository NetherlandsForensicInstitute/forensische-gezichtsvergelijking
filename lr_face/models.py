--- conflicted
+++ resolved
@@ -137,24 +137,12 @@
         :param cache_dir: Optional[str]
         :return: np.ndarray
         """
-<<<<<<< HEAD
-        # For face_recognition model, RGB image is required.
-        # TODO : get image RGB for face-recognition model
-        # if self.source == 'face-recognition':
-        # x = image.get_image(RGB = True)
-        # elif self.source in ['deepface', 'insightface']:
-        x = image.get_image(self.resolution, normalize=True)
-        x = np.expand_dims(x, axis=0)
-=======
         # For face_recognition model, RGB int32 image is required.
         if self.name == 'face_recognition':
             x = image.get_image(RGB=True, normalize=False)
         else:
             x = image.get_image(self.resolution, normalize=True)
             x = np.expand_dims(x, axis=0)
->>>>>>> 62b547dc
-        # else:
-        #     raise Exception(f'Unknown architecture {self.source}')
         if cache_dir:
             output_path = os.path.join(
                 cache_dir,
