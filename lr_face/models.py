from __future__ import annotations

import hashlib
import importlib
import math
import os
import pickle
import random
import re
from enum import Enum
from typing import Tuple, List, Optional, Union

import numpy as np
import tensorflow as tf
from scipy import spatial
from tensorflow.python.keras.layers import Flatten, Dense, Input, Lambda

from lr_face.data import FaceImage, FacePair, FaceTriplet, to_array, Augmenter
from lr_face.losses import TripletLoss
from lr_face.utils import cache
from lr_face.versioning import Tag

EMBEDDINGS_DIR = 'embeddings'
WEIGHTS_DIR = 'weights'


class DummyModel(tf.keras.Sequential):
    """
    A dummy model that takes RGB images with dimensions 100x100 as input and
    outputs random embeddings with dimensionality 100.
    """

    def __init__(self):
        super().__init__([
            Input(shape=(100, 100, 3)),
            Flatten(),
            Dense(100),
            Lambda(lambda x: tf.math.l2_normalize(x, axis=1))
        ])


class ScorerModel:
    """
    A wrapper around an `EmbeddingModel` that converts the embeddings of image
    pairs into (dis)similarity scores.
    """

    def __init__(self, embedding_model: EmbeddingModel):
        self.embedding_model = embedding_model

    def predict_proba(self, X: List[FacePair]) -> np.ndarray:
        """
        Takes a list of face pairs as an argument and computes similarity
        scores between all pairs. To conform to the sklearn interface we
        return a 2D array of shape `(num_pairs, 2)`, where the first column
        is effectively ignored. The similarity scores are thus stored in the
        second column.

        :param X: List[FacePair]
        :return np.ndarray
        """
        scores = []
        cache_dir = EMBEDDINGS_DIR
        for pair in X:
            embedding1 = self.embedding_model.embed(pair.first, cache_dir)
            embedding2 = self.embedding_model.embed(pair.second, cache_dir)
            score = spatial.distance.cosine(embedding1, embedding2)
            scores.append([score, 1 - score])
        return np.asarray(scores)

    def __str__(self) -> str:
        name = self.embedding_model.name
        tag = self.embedding_model.tag
        if tag:
            return f'{name}Scorer_{tag}'
        return name


class EmbeddingModel:
    def __init__(self,
                 model: tf.keras.Model,
                 tag: Optional[Tag],
                 resolution: Tuple[int, int],
                 model_dir: str,
                 name: str):
        self.model = model
        self.tag = tag
        self.resolution = resolution
        self.model_dir = model_dir
        self.name = name
        if tag:
            self.load_weights(tag)

    @cache
    def embed(self,
              image: FaceImage,
              cache_dir: Optional[str] = None) -> np.ndarray:
        """
        Computes an embedding of the `image`. Returns a 1D array of shape
        `(embedding_size)`.

        Optionally, a `cache_dir` may be specified where the embedding should
        be stored on disk. It can then be quickly loaded from disk later, which
        is typically faster than recomputing the embedding.

        :param image: FaceImage
        :param cache_dir: Optional[str]
        :return: np.ndarray
        """
        kwargs = locals()
        x = image.get_image(self.resolution, normalize=True)
        x = np.expand_dims(x, axis=0)

        if cache_dir:
            def md5(text: str) -> str:
                return hashlib.md5(text.encode()).hexdigest()

            output_path = os.path.join(
                cache_dir,
                str(self).replace(':', '-'),  # Windows compatibility
                image.source or '_',
                md5(image.path),
                f'{md5("".join(map(str, kwargs.values())))}.obj'
            )

            # If the embedding has been cached before, load and return it.
            if os.path.exists(output_path):
                with open(output_path, 'rb') as f:
                    return pickle.load(f)

            # If the embedding has not been cached to disk yet: compute the
            # embedding, cache it afterwards and then return the result.
            embedding = self.model.predict(x)[0]
            # Normalize embeddings for finetuning.
            embedding = embedding / np.linalg.norm(embedding)
            os.makedirs(os.path.dirname(output_path), exist_ok=True)
            with open(output_path, 'wb') as f:
                pickle.dump(embedding, f)
            return embedding

        # If no `cache_dir` is specified, we simply compute the embedding.
        return self.model.predict(x)[0]

    def load_weights(self, tag: Tag):
        weights_path = self.get_weights_path(tag)
        if not os.path.exists(weights_path):
            raise ValueError(f"Unable to load weights for {tag}: "
                             f"Could not find weights at {weights_path}")
        self.model.load_weights(weights_path)
        self.tag = tag

    def save_weights(self, tag: Tag):
        os.makedirs(self.model_dir, exist_ok=True)
        weights_path = self.get_weights_path(tag)
        self.model.save_weights(weights_path, overwrite=False)
        self.tag = tag
        print(f"Saved weights for {tag} to {weights_path}")

    def get_weights_path(self, tag: Tag):
        filename = tag.append_to_filename('weights.h5')
        return os.path.join(self.model_dir, filename)

    def __hash__(self):
        return hash(str(self))

    def __eq__(self, other):
        return isinstance(other, self.__class__) \
               and self.name == other.name \
               and self.tag == other.tag

    def __str__(self):
        if self.tag:
            return f'{self.name}_{self.tag}'
        return self.name


class TripletEmbeddingModel(EmbeddingModel):
    """
    A subclass of EmbeddingModel that can be used to finetune an existing,
    pre-trained embedding model using a triplet loss.
    """

    def train(self,
              triplets: List[FaceTriplet],
              batch_size: int,
              num_epochs: int,
              optimizer: tf.keras.optimizers.Optimizer,
              loss: TripletLoss,
              augmenter: Union[Optional[Augmenter],
                               Tuple[Optional[Augmenter],
                                     Optional[Augmenter],
                                     Optional[Augmenter]]] = None):

        def generator():
            while True:
                data = random.sample(triplets, len(triplets))
                for i in range(0, len(data), batch_size):
                    batch = data[i:i + batch_size]
                    inputs = to_array(
                        batch,
                        resolution=self.resolution,
                        normalize=True,
                        augmenter=augmenter
                    )
                    y = np.zeros(shape=(len(batch), 1))
                    yield inputs, y

        trainable_model = self.build_trainable_model()
        trainable_model.compile(optimizer, loss)

        steps_per_epoch = int(math.ceil(len(triplets) / batch_size))
        trainable_model.fit_generator(
            generator=generator(),
            steps_per_epoch=steps_per_epoch,
            epochs=num_epochs,
            workers=0  # Without this we get segmentation faults or OOM errors.
        )

    def build_trainable_model(self) -> tf.keras.Model:
        input_shape = (*self.resolution, 3)
        anchors = tf.keras.layers.Input(input_shape)
        positives = tf.keras.layers.Input(input_shape)
        negatives = tf.keras.layers.Input(input_shape)

        anchor_embeddings = self.model(anchors)
        positive_embeddings = self.model(positives)
        negative_embeddings = self.model(negatives)

        output = tf.stack([
            anchor_embeddings,
            positive_embeddings,
            negative_embeddings
        ], axis=1)

        return tf.keras.Model([anchors, positives, negatives], output)


class Architecture(Enum):
    """
    This Enum can be used to define all base model architectures that we
    currently support, and to build appropriate Python objects to apply those
    models. This abstracts away the individual implementations of various
    models so that there is one standard way of loading them.

    To load the embedding model for VGGFace for example, you would use:

    ```python
    embedding_model = Architecture.VGGFACE.get_embedding_model("0.0.1")`
    ```

    Similarly, to load a triplet embedder model, you would use:

    ```python
    triplet_embedding_model = \
        Architecture.VGGFACE.get_triplet_embedding_model("0.0.1")`
    ```

    Finally, to load a scorer model, you would use:

    ```python
    scorer_model = Architecture.VGGFACE.get_scorer_model("0.0.1")
    ```
    """
    DUMMY = 'Dummy'
    VGGFACE = 'VGGFace'
    FACENET = 'Facenet'
    FBDEEPFACE = 'FbDeepFace'
    OPENFACE = 'OpenFace'
    ARCFACE = 'ArcFace'
<<<<<<< HEAD
    KERAS_VGGFACE = 'Keras_VGGFace'
    KERAS_VGGFACE_RESNET = 'Keras_VGGFace_ResNet'
=======
    LRESNET = 'LResNet100'
    IR50M1SM = 'ir50m1sm'
    IR50ASIA = 'ir50asia'
>>>>>>> f02c97e9

    def get_model(self):
        #  unified cases
        if self.source in ['deepface', 'insightface']:
            module_name = f'{self.source}.basemodels.{self.value}'
            module = importlib.import_module(module_name)
            return module.loadModel()
<<<<<<< HEAD
        if self == self.KERAS_VGGFACE or self == self.KERAS_VGGFACE_RESNET:
            module_name = f'keras_vggface.{self.value}'
            module = importlib.import_module(module_name)
            return module.loadModel()
=======
        
>>>>>>> f02c97e9
        if self == self.DUMMY:
            return DummyModel()
        raise ValueError("Unable to load base model")

    def get_embedding_model(self,
                            tag: Optional[Union[str, Tag]] = None,
                            use_triplets: bool = False) -> EmbeddingModel:
        if isinstance(tag, str):
            tag = Tag(tag)
        base_model = self.get_model()
        cls = TripletEmbeddingModel if use_triplets else EmbeddingModel
        return cls(
            base_model,
            tag,
            self.resolution,
            self.model_dir,
            name=self.value
        )

    def get_triplet_embedding_model(
            self,
            tag: Optional[Union[str, Tag]] = None
    ) -> TripletEmbeddingModel:
        embedding_model = self.get_embedding_model(tag, use_triplets=True)
        if not isinstance(embedding_model, TripletEmbeddingModel):
            raise ValueError(f'Expected `TripletEmbeddingModel`, '
                             f'but got {type(embedding_model)}')
        return embedding_model

    def get_scorer_model(
            self,
            tag: Optional[Union[str, Tag]] = None
    ) -> ScorerModel:
        embedding_model = self.get_embedding_model(tag, use_triplets=False)
        return ScorerModel(embedding_model)

    def get_latest_version(self, tag: Union[str, Tag]) -> int:
        if isinstance(tag, str):
            tag = Tag(tag)
        try:
            def filter_func(filename):
                return bool(re.search(rf'{tag.name}-\d+\.\w+$', filename))

            model_files = list(filter(filter_func, os.listdir(self.model_dir)))
        except FileNotFoundError:
            model_files = []
        if not model_files:
            raise ValueError(f'No {self.value} weights have been saved yet')
        return max(map(Tag.get_version_from_filename, model_files))

    @property
    def model_dir(self):
        """
        Returns the directory where models for this architecture are stored.

        :return: str
        """
        return os.path.join(WEIGHTS_DIR, self.value)

    @property
    def resolution(self) -> Tuple[int, int]:
        """
        Returns the expected spatial dimensions of the input image as a
        `(height, width)` tuple.

        :return: Tuple[int, int]
        """
        return self.get_model().input_shape[1:3]

    @property
    def embedding_size(self) -> int:
        """
        Returns the dimensionality of the embeddings for this architecture.

        :return: int
        """
        return self.get_model().output_shape[1]

    @property
    def source(self) -> Optional[str]:
        """
        Returns a textual description of where the model comes from, or None if
        no source can be determined.

        :return: Optional[str]
        """
        deepface_models = [self.VGGFACE,
                           self.FACENET,
                           self.FBDEEPFACE,
                           self.OPENFACE]
        insightface_models = [self.ARCFACE,
                              self.LRESNET,
                              self.IR50M1SM,
                              self.IR50ASIA]

        if self in deepface_models:
            return 'deepface'
        if self in insightface_models:
            return 'insightface'
        return None<|MERGE_RESOLUTION|>--- conflicted
+++ resolved
@@ -267,14 +267,11 @@
     FBDEEPFACE = 'FbDeepFace'
     OPENFACE = 'OpenFace'
     ARCFACE = 'ArcFace'
-<<<<<<< HEAD
     KERAS_VGGFACE = 'Keras_VGGFace'
     KERAS_VGGFACE_RESNET = 'Keras_VGGFace_ResNet'
-=======
     LRESNET = 'LResNet100'
     IR50M1SM = 'ir50m1sm'
     IR50ASIA = 'ir50asia'
->>>>>>> f02c97e9
 
     def get_model(self):
         #  unified cases
@@ -282,14 +279,10 @@
             module_name = f'{self.source}.basemodels.{self.value}'
             module = importlib.import_module(module_name)
             return module.loadModel()
-<<<<<<< HEAD
         if self == self.KERAS_VGGFACE or self == self.KERAS_VGGFACE_RESNET:
             module_name = f'keras_vggface.{self.value}'
             module = importlib.import_module(module_name)
             return module.loadModel()
-=======
-        
->>>>>>> f02c97e9
         if self == self.DUMMY:
             return DummyModel()
         raise ValueError("Unable to load base model")
