--- conflicted
+++ resolved
@@ -99,7 +99,6 @@
         for pair in X:
             embedding1 = self.embedding_model.embed(pair.first, cache_dir)
             embedding2 = self.embedding_model.embed(pair.second, cache_dir)
-<<<<<<< HEAD
             if embedding1 is None or embedding2 is None:
                 # If face was not detected, score = -1
                 score = -1
@@ -107,10 +106,6 @@
                 score = np.linalg.norm(embedding1 - embedding2)
                 # score = spatial.distance.cosine(embedding1, embedding2)
             scores.append([score, 1 - score])
-=======
-            score = np.linalg.norm(embedding1 - embedding2)
-            scores.append([score, 1 - score])                
->>>>>>> 5bb00734
         return np.asarray(scores)
 
     def __str__(self) -> str:
@@ -336,11 +331,7 @@
             module = importlib.import_module(module_name)
             return module.loadModel()
 
-<<<<<<< HEAD
-        if self == self.DUMMY:
-=======
         if self == self.DUMMY or self == self.FACEVACS: # Facevacs scores come from file, so uses dummy
->>>>>>> 5bb00734
             return DummyModel()
 
         if self == self.FACERECOGNITION:
