--- conflicted
+++ resolved
@@ -135,21 +135,16 @@
         :param cache_dir: Optional[str]
         :return: np.ndarray
         """
-<<<<<<< HEAD
+
         # For face_recognition model, RGB int32 image is required.
         if self.name == 'face_recognition':
             x = image.get_image(RGB=True, normalize=False)
         else:
+            kwargs = locals()
             x = image.get_image(self.resolution, normalize=True)
             x = np.expand_dims(x, axis=0)
-        # else:
-        #     raise Exception(f'Unknown architecture {self.source}')
-=======
-        kwargs = locals()
-        x = image.get_image(self.resolution, normalize=True)
-        x = np.expand_dims(x, axis=0)
-
->>>>>>> bfcd9260
+       
+
         if cache_dir:
             def md5(text: str) -> str:
                 return hashlib.md5(text.encode()).hexdigest()
@@ -317,13 +312,12 @@
             module_name = f'{self.source}.basemodels.{self.value}'
             module = importlib.import_module(module_name)
             return module.loadModel()
-<<<<<<< HEAD
-=======
+          
         if self == self.KERAS_VGGFACE or self == self.KERAS_VGGFACE_RESNET:
             module_name = f'keras_vggface.{self.value}'
             module = importlib.import_module(module_name)
             return module.loadModel()
->>>>>>> bfcd9260
+
         if self == self.DUMMY:
             return DummyModel()
         if self == self.FACERECOGNITION:
