from __future__ import annotations

import face_recognition

import hashlib
import importlib
import math
import os
import pickle
import random
import re
from enum import Enum
from typing import Tuple, List, Optional, Union, Dict

import numpy as np
import tensorflow as tf
from scipy import spatial
from tensorflow.python.keras.layers import Flatten, Dense, Input, Lambda

from lr_face.data import FaceImage, FacePair, FaceTriplet, to_array, Augmenter
from lr_face.losses import TripletLoss
from lr_face.utils import cache
from lr_face.versioning import Tag

EMBEDDINGS_DIR = 'embeddings'
WEIGHTS_DIR = 'weights'


class DummyModel(tf.keras.Sequential):
    """
    A dummy model that takes RGB images with dimensions 100x100 as input and
    outputs random embeddings with dimensionality 100.
    """

    def __init__(self):
        super().__init__([
            Input(shape=(100, 100, 3)),
            Flatten(),
            Dense(100),
            Lambda(lambda x: tf.math.l2_normalize(x, axis=1))
        ])


class FaceRecognition():
    """
    A Face Recognition model that takes RGB images with any size as
    input and outputs embeddings with dimensionality 128.'
    """

    def __init__(self):
        self.input_shape = (None, None)  # face_recognition accepts any size

    def predict(self, x):
        # embed = None
        embed = np.ones(128)
        try:
            embed = face_recognition.face_encodings(x)[0]
        except IndexError:
            print('no face found')
        return [embed]


class ScorerModel:
    """
    A wrapper around an `EmbeddingModel` that converts the embeddings of image
    pairs into (dis)similarity scores.
    """

    def __init__(self, embedding_model: EmbeddingModel):
        self.embedding_model = embedding_model

    def predict_proba_per_category(self,
                                   X_per_category: Dict[List[FacePair]]) \
            -> Dict[np.ndarray]:
        """
        Predicts probabilities per category
        """
        return {category: self.predict_proba(X)
                for category, X in X_per_category.items()}

    def predict_proba(self, X: List[FacePair]) -> np.ndarray:
        """
        Takes a list of face pairs as an argument and computes similarity
        scores between all pairs. To conform to the sklearn interface we
        return a 2D array of shape `(num_pairs, 2)`, where the first column
        is effectively ignored. The similarity scores are thus stored in the
        second column.

        :param X: List[FacePair]
        :return np.ndarray
        """
        scores = []
        rm_pair = []
        cache_dir = EMBEDDINGS_DIR
        for pair in X:
            embedding1 = self.embedding_model.embed(pair.first, cache_dir)
            embedding2 = self.embedding_model.embed(pair.second, cache_dir)
<<<<<<< HEAD
            if embedding1 is not None and embedding2 is not None:
                score = spatial.distance.cosine(embedding1, embedding2)
                scores.append([score, 1 - score])                
            else:
                rm_pair.append(pair)  # Remove pairs in which face is not detected
        X = [i for i in X if i not in rm_pair] 
        # TODO : also remove files with no faces in truth.csv files.
=======
            score = np.linalg.norm(embedding1 - embedding2)
            scores.append([score, 1 - score])                
>>>>>>> 0bbcfae4
        return np.asarray(scores)

    def __str__(self) -> str:
        name = self.embedding_model.name
        tag = self.embedding_model.tag
        if tag:
            return f'{name}Scorer_{tag}'
        return name


class EmbeddingModel:
    def __init__(self,
                 model: tf.keras.Model,
                 tag: Optional[Tag],
                 resolution: Tuple[int, int],
                 model_dir: str,
                 name: str):
        self.model = model
        self.tag = tag
        self.resolution = resolution
        self.model_dir = model_dir
        self.name = name
        # self.source = source - added Andrea
        if tag:
            self.load_weights(tag)

    @cache
    def embed(self,
              image: FaceImage,
              cache_dir: Optional[str] = None) -> np.ndarray:
        """
        Computes an embedding of the `image`. Returns a 1D array of shape
        `(embedding_size)`.

        Optionally, a `cache_dir` may be specified where the embedding should
        be stored on disk. It can then be quickly loaded from disk later, which
        is typically faster than recomputing the embedding.

        :param image: FaceImage
        :param cache_dir: Optional[str]
        :return: np.ndarray
        """

        # For face_recognition model, RGB int32 image is required.
        kwargs = locals()
<<<<<<< HEAD
        # For face_recognition model, RGB int32 image is required.
=======
>>>>>>> 0bbcfae4
        if self.name == 'face_recognition':
            x = image.get_image(RGB=True, normalize=False)
        else:
            x = image.get_image(self.resolution, normalize=True)
            x = np.expand_dims(x, axis=0)
<<<<<<< HEAD
=======
       
>>>>>>> 0bbcfae4

        if cache_dir:
            def md5(text: str) -> str:
                return hashlib.md5(text.encode()).hexdigest()

            output_path = os.path.join(
                cache_dir,
                str(self).replace(':', '-'),  # Windows compatibility
                image.source or '_',
                md5(image.path),
                f'{md5("".join(map(str, kwargs.values())))}.obj'
            )

            # If the embedding has been cached before, load and return it.
            if os.path.exists(output_path):
                with open(output_path, 'rb') as f:
                    return pickle.load(f)

            # If the embedding has not been cached to disk yet: compute the
            # embedding, cache it afterwards and then return the result.
            embedding = self.model.predict(x)[0]
            os.makedirs(os.path.dirname(output_path), exist_ok=True)
            with open(output_path, 'wb') as f:
                pickle.dump(embedding, f)
            return embedding

        # If no `cache_dir` is specified, we simply compute the embedding.
        return self.model.predict(x)[0]

    def load_weights(self, tag: Tag):
        weights_path = self.get_weights_path(tag)
        if not os.path.exists(weights_path):
            raise ValueError(f"Unable to load weights for {tag}: "
                             f"Could not find weights at {weights_path}")
        self.model.load_weights(weights_path)
        self.tag = tag

    def save_weights(self, tag: Tag):
        os.makedirs(self.model_dir, exist_ok=True)
        weights_path = self.get_weights_path(tag)
        self.model.save_weights(weights_path, overwrite=False)
        self.tag = tag
        print(f"Saved weights for {tag} to {weights_path}")

    def get_weights_path(self, tag: Tag):
        filename = tag.append_to_filename('weights.h5')
        return os.path.join(self.model_dir, filename)

    def __hash__(self):
        return hash(str(self))

    def __eq__(self, other):
        return isinstance(other, self.__class__) \
               and self.name == other.name \
               and self.tag == other.tag

    def __str__(self):
        if self.tag:
            return f'{self.name}_{self.tag}'
        return self.name


class TripletEmbeddingModel(EmbeddingModel):
    """
    A subclass of EmbeddingModel that can be used to finetune an existing,
    pre-trained embedding model using a triplet loss.
    """

    def train(self,
              triplets: List[FaceTriplet],
              batch_size: int,
              num_epochs: int,
              optimizer: tf.keras.optimizers.Optimizer,
              loss: TripletLoss,
              augmenter: Union[Optional[Augmenter],
                               Tuple[Optional[Augmenter],
                                     Optional[Augmenter],
                                     Optional[Augmenter]]] = None):

        def generator():
            while True:
                data = random.sample(triplets, len(triplets))
                for i in range(0, len(data), batch_size):
                    batch = data[i:i + batch_size]
                    inputs = to_array(
                        batch,
                        resolution=self.resolution,
                        normalize=True,
                        augmenter=augmenter
                    )
                    y = np.zeros(shape=(len(batch), 1))
                    yield inputs, y

        trainable_model = self.build_trainable_model()
        trainable_model.compile(optimizer, loss)

        steps_per_epoch = int(math.ceil(len(triplets) / batch_size))
        trainable_model.fit_generator(
            generator=generator(),
            steps_per_epoch=steps_per_epoch,
            epochs=num_epochs,
            workers=0  # Without this we get segmentation faults or OOM errors.
        )

    def build_trainable_model(self) -> tf.keras.Model:
        input_shape = (*self.resolution, 3)
        anchors = tf.keras.layers.Input(input_shape)
        positives = tf.keras.layers.Input(input_shape)
        negatives = tf.keras.layers.Input(input_shape)

        anchor_embeddings = self.model(anchors)
        positive_embeddings = self.model(positives)
        negative_embeddings = self.model(negatives)

        output = tf.stack([
            anchor_embeddings,
            positive_embeddings,
            negative_embeddings
        ], axis=1)

        return tf.keras.Model([anchors, positives, negatives], output)


class Architecture(Enum):
    """
    This Enum can be used to define all base model architectures that we
    currently support, and to build appropriate Python objects to apply those
    models. This abstracts away the individual implementations of various
    models so that there is one standard way of loading them.

    To load the embedding model for VGGFace for example, you would use:

    ```python
    embedding_model = Architecture.VGGFACE.get_embedding_model("0.0.1")`
    ```

    Similarly, to load a triplet embedder model, you would use:

    ```python
    triplet_embedding_model = \
        Architecture.VGGFACE.get_triplet_embedding_model("0.0.1")`
    ```

    Finally, to load a scorer model, you would use:

    ```python
    scorer_model = Architecture.VGGFACE.get_scorer_model("0.0.1")
    ```
    """
    DUMMY = 'Dummy'
    VGGFACE = 'VGGFace'
    FACENET = 'Facenet'
    FBDEEPFACE = 'FbDeepFace'
    OPENFACE = 'OpenFace'
    ARCFACE = 'ArcFace'
    KERAS_VGGFACE = 'Keras_VGGFace'
    KERAS_VGGFACE_RESNET = 'Keras_VGGFace_ResNet'
    LRESNET = 'LResNet100'
    IR50M1SM = 'ir50m1sm'
    IR50ASIA = 'ir50asia'
    FACERECOGNITION = 'face_recognition'

    def get_model(self):
        #  unified cases
        if self.source in ['deepface', 'insightface']:
            module_name = f'{self.source}.basemodels.{self.value}'
            module = importlib.import_module(module_name)
            return module.loadModel()
<<<<<<< HEAD

=======
          
>>>>>>> 0bbcfae4
        if self == self.KERAS_VGGFACE or self == self.KERAS_VGGFACE_RESNET:
            module_name = f'keras_vggface.{self.value}'
            module = importlib.import_module(module_name)
            return module.loadModel()

        if self == self.DUMMY:
            return DummyModel()
<<<<<<< HEAD

        if self == self.FACERECOGNITION:
            return FaceRecognition()

=======
        if self == self.FACERECOGNITION:
            return FaceRecognition()
>>>>>>> 0bbcfae4
        raise ValueError("Unable to load base model")

    def get_embedding_model(self,
                            tag: Optional[Union[str, Tag]] = None,
                            use_triplets: bool = False) -> EmbeddingModel:
        if isinstance(tag, str):
            tag = Tag(tag)
        base_model = self.get_model()
        cls = TripletEmbeddingModel if use_triplets else EmbeddingModel
        return cls(
            base_model,
            tag,
            self.resolution,
            self.model_dir,
            name=self.value
        )

    def get_triplet_embedding_model(
            self,
            tag: Optional[Union[str, Tag]] = None
    ) -> TripletEmbeddingModel:
        embedding_model = self.get_embedding_model(tag, use_triplets=True)
        if not isinstance(embedding_model, TripletEmbeddingModel):
            raise ValueError(f'Expected `TripletEmbeddingModel`, '
                             f'but got {type(embedding_model)}')
        return embedding_model

    def get_scorer_model(
            self,
            tag: Optional[Union[str, Tag]] = None
    ) -> ScorerModel:
        embedding_model = self.get_embedding_model(tag, use_triplets=False)
        return ScorerModel(embedding_model)

    def get_latest_version(self, tag: Union[str, Tag]) -> int:
        if isinstance(tag, str):
            tag = Tag(tag)
        try:
            def filter_func(filename):
                return bool(re.search(rf'{tag.name}-\d+\.\w+$', filename))

            model_files = list(filter(filter_func, os.listdir(self.model_dir)))
        except FileNotFoundError:
            model_files = []
        if not model_files:
            raise ValueError(f'No {self.value} weights have been saved yet')
        return max(map(Tag.get_version_from_filename, model_files))

    @property
    def model_dir(self):
        """
        Returns the directory where models for this architecture are stored.

        :return: str
        """
        return os.path.join(WEIGHTS_DIR, self.value)

    @property
    def resolution(self) -> Tuple[int, int]:
        """
        Returns the expected spatial dimensions of the input image as a
        `(height, width)` tuple.

        :return: Tuple[int, int]
        """
        return self.get_model().input_shape[1:3]

    @property
    def embedding_size(self) -> int:
        """
        Returns the dimensionality of the embeddings for this architecture.

        :return: int
        """
        return self.get_model().output_shape[1]

    @property
    def source(self) -> Optional[str]:
        """
        Returns a textual description of where the model comes from, or None if
        no source can be determined.

        :return: Optional[str]
        """
        deepface_models = [self.VGGFACE,
                           self.FACENET,
                           self.FBDEEPFACE,
                           self.OPENFACE]
        insightface_models = [self.ARCFACE,
                              self.LRESNET,
                              self.IR50M1SM,
                              self.IR50ASIA]

        if self in deepface_models:
            return 'deepface'
        if self in insightface_models:
            return 'insightface'
        if self == self.FACERECOGNITION:
            return 'face-recognition'
        return None<|MERGE_RESOLUTION|>--- conflicted
+++ resolved
@@ -95,18 +95,8 @@
         for pair in X:
             embedding1 = self.embedding_model.embed(pair.first, cache_dir)
             embedding2 = self.embedding_model.embed(pair.second, cache_dir)
-<<<<<<< HEAD
-            if embedding1 is not None and embedding2 is not None:
-                score = spatial.distance.cosine(embedding1, embedding2)
-                scores.append([score, 1 - score])                
-            else:
-                rm_pair.append(pair)  # Remove pairs in which face is not detected
-        X = [i for i in X if i not in rm_pair] 
-        # TODO : also remove files with no faces in truth.csv files.
-=======
             score = np.linalg.norm(embedding1 - embedding2)
             scores.append([score, 1 - score])                
->>>>>>> 0bbcfae4
         return np.asarray(scores)
 
     def __str__(self) -> str:
@@ -152,19 +142,11 @@
 
         # For face_recognition model, RGB int32 image is required.
         kwargs = locals()
-<<<<<<< HEAD
-        # For face_recognition model, RGB int32 image is required.
-=======
->>>>>>> 0bbcfae4
         if self.name == 'face_recognition':
             x = image.get_image(RGB=True, normalize=False)
         else:
             x = image.get_image(self.resolution, normalize=True)
             x = np.expand_dims(x, axis=0)
-<<<<<<< HEAD
-=======
-       
->>>>>>> 0bbcfae4
 
         if cache_dir:
             def md5(text: str) -> str:
@@ -333,11 +315,7 @@
             module_name = f'{self.source}.basemodels.{self.value}'
             module = importlib.import_module(module_name)
             return module.loadModel()
-<<<<<<< HEAD
-
-=======
-          
->>>>>>> 0bbcfae4
+
         if self == self.KERAS_VGGFACE or self == self.KERAS_VGGFACE_RESNET:
             module_name = f'keras_vggface.{self.value}'
             module = importlib.import_module(module_name)
@@ -345,15 +323,10 @@
 
         if self == self.DUMMY:
             return DummyModel()
-<<<<<<< HEAD
-
+          
         if self == self.FACERECOGNITION:
             return FaceRecognition()
 
-=======
-        if self == self.FACERECOGNITION:
-            return FaceRecognition()
->>>>>>> 0bbcfae4
         raise ValueError("Unable to load base model")
 
     def get_embedding_model(self,
